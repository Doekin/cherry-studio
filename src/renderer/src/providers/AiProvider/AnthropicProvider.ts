import Anthropic from '@anthropic-ai/sdk'
import { MessageCreateParamsNonStreaming, MessageParam } from '@anthropic-ai/sdk/resources'
import { DEFAULT_MAX_TOKENS } from '@renderer/config/constant'
import { isReasoningModel, isVisionModel } from '@renderer/config/models'
import { getStoreSetting } from '@renderer/hooks/useSettings'
import i18n from '@renderer/i18n'
import { getAssistantSettings, getDefaultModel, getTopNamingModel } from '@renderer/services/AssistantService'
import {
  filterContextMessages,
  filterEmptyMessages,
  filterUserRoleStartMessages
} from '@renderer/services/MessagesService'
import { Assistant, FileTypes, MCPToolResponse, Model, Provider, Suggestion } from '@renderer/types'
import type { Message } from '@renderer/types/newMessageTypes'
import { removeSpecialCharactersForTopicName } from '@renderer/utils'
<<<<<<< HEAD
import { parseAndCallTools } from '@renderer/utils/mcp-tools'
// Import find helpers
import { findFileBlocks, findImageBlocks, getMessageContent } from '@renderer/utils/messageUtils/find'
=======
import { mcpToolCallResponseToAnthropicMessage, parseAndCallTools } from '@renderer/utils/mcp-tools'
>>>>>>> 8c20bd6d
import { buildSystemPrompt } from '@renderer/utils/prompt'
import { first, flatten, sum, takeRight } from 'lodash'
import OpenAI from 'openai'

import { CompletionsParams } from '.'
import BaseProvider from './BaseProvider'

type ReasoningEffort = 'high' | 'medium' | 'low'

interface ReasoningConfig {
  type: 'enabled' | 'disabled'
  budget_tokens?: number
}

export default class AnthropicProvider extends BaseProvider {
  private sdk: Anthropic

  constructor(provider: Provider) {
    super(provider)
    this.sdk = new Anthropic({
      apiKey: this.apiKey,
      baseURL: this.getBaseURL(),
      dangerouslyAllowBrowser: true,
      defaultHeaders: {
        'anthropic-beta': 'output-128k-2025-02-19'
      }
    })
  }

  public getBaseURL(): string {
    return this.provider.apiHost
  }

  /**
   * Get the message parameter
   * @param message - The message
   * @returns The message parameter
   */
  private async getMessageParam(message: Message): Promise<MessageParam> {
    const parts: MessageParam['content'] = [
      {
        type: 'text',
        text: await this.getMessageContent(message)
      }
    ]

    // Get and process image blocks
    const imageBlocks = findImageBlocks(message)
    for (const imageBlock of imageBlocks) {
      if (imageBlock.file) {
        // Handle uploaded file
        const file = imageBlock.file
        const base64Data = await window.api.file.base64Image(file.id + file.ext)
        parts.push({
          type: 'image',
          source: {
            data: base64Data.base64,
            media_type: base64Data.mime.replace('jpg', 'jpeg') as any,
            type: 'base64'
          }
        })
      }

      // Get and process file blocks
      const fileBlocks = findFileBlocks(message)
      for (const fileBlock of fileBlocks) {
        const file = fileBlock.file
        if ([FileTypes.TEXT, FileTypes.DOCUMENT].includes(file.type)) {
          const fileContent = await (await window.api.file.read(file.id + file.ext)).trim()
          parts.push({
            type: 'text',
            text: file.origin_name + '\n' + fileContent
          })
        }
      }
    }
    return {
      role: message.role === 'system' ? 'user' : message.role,
      content: parts
    }
  }

  /**
   * Get the temperature
   * @param assistant - The assistant
   * @param model - The model
   * @returns The temperature
   */
  private getTemperature(assistant: Assistant, model: Model) {
    return isReasoningModel(model) ? undefined : assistant?.settings?.temperature
  }

  /**
   * Get the top P
   * @param assistant - The assistant
   * @param model - The model
   * @returns The top P
   */
  private getTopP(assistant: Assistant, model: Model) {
    return isReasoningModel(model) ? undefined : assistant?.settings?.topP
  }

  /**
   * Get the reasoning effort
   * @param assistant - The assistant
   * @param model - The model
   * @returns The reasoning effort
   */
  private getReasoningEffort(assistant: Assistant, model: Model): ReasoningConfig | undefined {
    if (!isReasoningModel(model)) {
      return undefined
    }

    const effortRatios: Record<ReasoningEffort, number> = {
      high: 0.8,
      medium: 0.5,
      low: 0.2
    }

    const effort = assistant?.settings?.reasoning_effort as ReasoningEffort
    const effortRatio = effortRatios[effort]

    if (!effortRatio) {
      return undefined
    }

    const isClaude37Sonnet = model.id.includes('claude-3-7-sonnet') || model.id.includes('claude-3.7-sonnet')

    if (!isClaude37Sonnet) {
      return undefined
    }

    const maxTokens = assistant?.settings?.maxTokens || DEFAULT_MAX_TOKENS
    const budgetTokens = Math.trunc(Math.max(Math.min(maxTokens * effortRatio, 32000), 1024))

    return {
      type: 'enabled',
      budget_tokens: budgetTokens
    }
  }

  /**
   * Generate completions
   * @param messages - The messages
   * @param assistant - The assistant
   * @param mcpTools - The MCP tools
   * @param onChunk - The onChunk callback
   * @param onFilterMessages - The onFilterMessages callback
   */
  public async completions({ messages, assistant, mcpTools, onChunk, onFilterMessages }: CompletionsParams) {
    const defaultModel = getDefaultModel()
    const model = assistant.model || defaultModel
    const { contextCount, maxTokens, streamOutput } = getAssistantSettings(assistant)

    const userMessagesParams: MessageParam[] = []

    const _messages = filterUserRoleStartMessages(
      filterContextMessages(filterEmptyMessages(takeRight(messages, contextCount + 2)))
    )

    onFilterMessages(_messages)

    for (const message of _messages) {
      userMessagesParams.push(await this.getMessageParam(message))
    }

    const userMessages = flatten(userMessagesParams)
    const lastUserMessage = _messages.findLast((m) => m.role === 'user')
    // const tools = mcpTools ? mcpToolsToAnthropicTools(mcpTools) : undefined

    let systemPrompt = assistant.prompt
    if (mcpTools && mcpTools.length > 0) {
      systemPrompt = buildSystemPrompt(systemPrompt, mcpTools)
    }

    const body: MessageCreateParamsNonStreaming = {
      model: model.id,
      messages: userMessages,
      // tools: isEmpty(tools) ? undefined : tools,
      max_tokens: maxTokens || DEFAULT_MAX_TOKENS,
      temperature: this.getTemperature(assistant, model),
      top_p: this.getTopP(assistant, model),
      system: systemPrompt,
      // @ts-ignore thinking
      thinking: this.getReasoningEffort(assistant, model),
      ...this.getCustomParameters(assistant)
    }

    let time_first_token_millsec = 0
    let time_first_content_millsec = 0
    const start_time_millsec = new Date().getTime()

    if (!streamOutput) {
      const message = await this.sdk.messages.create({ ...body, stream: false })
      const time_completion_millsec = new Date().getTime() - start_time_millsec

      let text = ''
      let reasoning_content = ''

      if (message.content && message.content.length > 0) {
        const thinkingBlock = message.content.find((block) => block.type === 'thinking')
        const textBlock = message.content.find((block) => block.type === 'text')

        if (thinkingBlock && 'thinking' in thinkingBlock) {
          reasoning_content = thinkingBlock.thinking
        }

        if (textBlock && 'text' in textBlock) {
          text = textBlock.text
        }
      }

      return onChunk({
        text,
        reasoning_content,
        usage: message.usage as any,
        metrics: {
          completion_tokens: message.usage.output_tokens,
          time_completion_millsec,
          time_first_token_millsec: 0
        }
      })
    }

    const { abortController, cleanup } = this.createAbortController(lastUserMessage?.id)
    const { signal } = abortController
    const toolResponses: MCPToolResponse[] = []

    const processStream = (body: MessageCreateParamsNonStreaming, idx: number) => {
      return new Promise<void>((resolve, reject) => {
        let hasThinkingContent = false
        this.sdk.messages
          .stream({ ...body, stream: true }, { signal })
          .on('text', (text) => {
            // if (window.keyv.get(EVENT_NAMES.CHAT_COMPLETION_PAUSED)) {
            //   stream.controller.abort()
            //   return resolve()
            // }

            if (time_first_token_millsec == 0) {
              time_first_token_millsec = new Date().getTime() - start_time_millsec
            }

            if (hasThinkingContent && time_first_content_millsec === 0) {
              time_first_content_millsec = new Date().getTime()
            }

            const time_thinking_millsec = time_first_content_millsec
              ? time_first_content_millsec - start_time_millsec
              : 0

            const time_completion_millsec = new Date().getTime() - start_time_millsec

            onChunk({
              text,
              metrics: {
                completion_tokens: undefined,
                time_completion_millsec,
                time_first_token_millsec,
                time_thinking_millsec
              }
            })
          })
          .on('thinking', (thinking) => {
            hasThinkingContent = true

            if (time_first_token_millsec == 0) {
              time_first_token_millsec = new Date().getTime() - start_time_millsec
            }

            const time_completion_millsec = new Date().getTime() - start_time_millsec

            onChunk({
              reasoning_content: thinking,
              text: '',
              metrics: {
                completion_tokens: undefined,
                time_completion_millsec,
                time_first_token_millsec
              }
            })
          })
          .on('finalMessage', async (message) => {
            const content = message.content[0]
            if (content && content.type === 'text') {
              const toolResults = await parseAndCallTools(
                content.text,
                toolResponses,
                onChunk,
                idx,
                mcpToolCallResponseToAnthropicMessage,
                mcpTools,
                isVisionModel(model)
              )
              if (toolResults.length > 0) {
                userMessages.push({
                  role: message.role,
                  content: message.content
                })

                toolResults.forEach((ts) => userMessages.push(ts as MessageParam))
                const newBody = body
                newBody.messages = userMessages
                await processStream(newBody, idx + 1)
              }
            }

            const time_completion_millsec = new Date().getTime() - start_time_millsec
            const time_thinking_millsec = time_first_content_millsec
              ? time_first_content_millsec - start_time_millsec
              : 0

            onChunk({
              text: '',
              usage: {
                prompt_tokens: message.usage.input_tokens,
                completion_tokens: message.usage.output_tokens,
                total_tokens: sum(Object.values(message.usage))
              },
              metrics: {
                completion_tokens: message.usage.output_tokens,
                time_completion_millsec,
                time_first_token_millsec,
                time_thinking_millsec
              },
              mcpToolResponse: toolResponses
            })

            resolve()
          })
          .on('error', (error) => reject(error))
          .on('abort', () => {
            reject(new Error('Request was aborted.'))
          })
      })
    }

    await processStream(body, 0).finally(cleanup)
  }

  /**
   * Translate a message
   * @param message - The message
   * @param assistant - The assistant
   * @param onResponse - The onResponse callback
   * @returns The translated message
   */
  public async translate(message: Message, assistant: Assistant, onResponse?: (text: string) => void) {
    const defaultModel = getDefaultModel()
    const model = assistant.model || defaultModel
    const content = getMessageContent(message)

    const messagesForApi = [{ role: 'user' as const, content: content }]

    const stream = !!onResponse

    const body: MessageCreateParamsNonStreaming = {
      model: model.id,
      messages: messagesForApi,
      max_tokens: 4096,
      temperature: assistant?.settings?.temperature,
      system: assistant.prompt
    }

    if (!stream) {
      const response = await this.sdk.messages.create({ ...body, stream: false })
      return response.content[0].type === 'text' ? response.content[0].text : ''
    }

    let text = ''

    return new Promise<string>((resolve, reject) => {
      this.sdk.messages
        .stream({ ...body, stream: true })
        .on('text', (_text) => {
          text += _text
          onResponse?.(text)
        })
        .on('finalMessage', () => resolve(text))
        .on('error', (error) => reject(error))
    })
  }

  /**
   * Summarize a message
   * @param messages - The messages
   * @param assistant - The assistant
   * @returns The summary
   */
  public async summaries(messages: Message[], assistant: Assistant): Promise<string> {
    const model = getTopNamingModel() || assistant.model || getDefaultModel()

    const userMessages = takeRight(messages, 5)
      .filter((message) => !message.isPreset)
      .map((message) => ({
        role: message.role,
        content: getMessageContent(message)
      }))

    if (first(userMessages)?.role === 'assistant') {
      userMessages.shift()
    }

    const userMessageContent = userMessages.reduce((prev, curr) => {
      const currentContent = curr.role === 'user' ? `User: ${curr.content}` : `Assistant: ${curr.content}`
      return prev + (prev ? '\n' : '') + currentContent
    }, '')

    const systemMessage = {
      role: 'system',
      content: (getStoreSetting('topicNamingPrompt') as string) || i18n.t('prompts.title')
    }

    const userMessage = {
      role: 'user',
      content: userMessageContent
    }

    const message = await this.sdk.messages.create({
      messages: [userMessage] as Anthropic.Messages.MessageParam[],
      model: model.id,
      system: systemMessage.content,
      stream: false,
      max_tokens: 4096
    })

    const responseContent = message.content[0].type === 'text' ? message.content[0].text : ''
    return removeSpecialCharactersForTopicName(responseContent)
  }

  /**
   * Summarize a message for search
   * @param messages - The messages
   * @param assistant - The assistant
   * @returns The summary
   */
  public async summaryForSearch(messages: Message[], assistant: Assistant): Promise<string | null> {
    const model = assistant.model || getDefaultModel()
    const systemMessage = { content: assistant.prompt }

    const userMessageContent = messages.map((m) => getMessageContent(m)).join('\n')

    const userMessage = {
      role: 'user' as const,
      content: userMessageContent
    }

    const response = await this.sdk.messages.create(
      {
        messages: [userMessage],
        model: model.id,
        system: systemMessage.content,
        stream: false,
        max_tokens: 4096
      },
      { timeout: 20 * 1000 }
    )

    const responseContent = response.content[0].type === 'text' ? response.content[0].text : ''
    return responseContent
  }

  /**
   * Generate text
   * @param prompt - The prompt
   * @param content - The content
   * @returns The generated text
   */
  public async generateText({ prompt, content }: { prompt: string; content: string }): Promise<string> {
    const model = getDefaultModel()

    const message = await this.sdk.messages.create({
      model: model.id,
      system: prompt,
      stream: false,
      max_tokens: 4096,
      messages: [
        {
          role: 'user',
          content
        }
      ]
    })

    return message.content[0].type === 'text' ? message.content[0].text : ''
  }

  /**
   * Generate an image
   * @returns The generated image
   */
  public async generateImage(): Promise<string[]> {
    return []
  }

  /**
   * Generate suggestions
   * @returns The suggestions
   */
  public async suggestions(): Promise<Suggestion[]> {
    return []
  }

  /**
   * Check if the model is valid
   * @param model - The model
   * @returns The validity of the model
   */
  public async check(model: Model): Promise<{ valid: boolean; error: Error | null }> {
    if (!model) {
      return { valid: false, error: new Error('No model found') }
    }

    const body = {
      model: model.id,
      messages: [{ role: 'user', content: 'hi' }],
      max_tokens: 100,
      stream: false
    }

    try {
      const message = await this.sdk.messages.create(body as MessageCreateParamsNonStreaming)
      return {
        valid: message.content.length > 0,
        error: null
      }
    } catch (error: any) {
      return {
        valid: false,
        error
      }
    }
  }

  /**
   * Get the models
   * @returns The models
   */
  public async models(): Promise<OpenAI.Models.Model[]> {
    return []
  }

  public async getEmbeddingDimensions(): Promise<number> {
    return 0
  }
}<|MERGE_RESOLUTION|>--- conflicted
+++ resolved
@@ -13,13 +13,8 @@
 import { Assistant, FileTypes, MCPToolResponse, Model, Provider, Suggestion } from '@renderer/types'
 import type { Message } from '@renderer/types/newMessageTypes'
 import { removeSpecialCharactersForTopicName } from '@renderer/utils'
-<<<<<<< HEAD
-import { parseAndCallTools } from '@renderer/utils/mcp-tools'
-// Import find helpers
 import { findFileBlocks, findImageBlocks, getMessageContent } from '@renderer/utils/messageUtils/find'
-=======
 import { mcpToolCallResponseToAnthropicMessage, parseAndCallTools } from '@renderer/utils/mcp-tools'
->>>>>>> 8c20bd6d
 import { buildSystemPrompt } from '@renderer/utils/prompt'
 import { first, flatten, sum, takeRight } from 'lodash'
 import OpenAI from 'openai'
