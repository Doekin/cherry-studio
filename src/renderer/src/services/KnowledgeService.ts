--- conflicted
+++ resolved
@@ -4,13 +4,8 @@
 import AiProvider from '@renderer/providers/AiProvider'
 import store from '@renderer/store'
 import { FileType, KnowledgeBase, KnowledgeBaseParams, KnowledgeReference } from '@renderer/types'
-<<<<<<< HEAD
-import type { Message } from '@renderer/types/newMessageTypes'
-import { isEmpty, take } from 'lodash'
-=======
 import { ExtractResults } from '@renderer/utils/extract'
 import { isEmpty } from 'lodash'
->>>>>>> 32c96daf
 
 import { getProviderByModel } from './AssistantService'
 import FileManager from './FileManager'
