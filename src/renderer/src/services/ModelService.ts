--- conflicted
+++ resolved
@@ -18,12 +18,9 @@
 }
 
 export function getModelName(model?: Model) {
-<<<<<<< HEAD
-=======
+  const modelName = model?.name || model?.id || ''
   const provider = getStoreProviders().find((p) => p.id === model?.provider)
->>>>>>> 4a4a1686
-  const modelName = model?.name || model?.id || ''
-  const provider = store.getState().llm.providers.find((p) => p.id === model?.provider)
+
   if (provider) {
     const providerName = getProviderName(model as Model)
     return `${modelName} | ${providerName}`
