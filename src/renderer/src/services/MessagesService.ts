--- conflicted
+++ resolved
@@ -4,13 +4,13 @@
 import i18n from '@renderer/i18n'
 import { fetchMessagesSummary } from '@renderer/services/ApiService'
 import store from '@renderer/store'
-<<<<<<< HEAD
 import { messageBlocksSelectors, removeManyBlocks } from '@renderer/store/messageBlock'
 import type { Assistant, FileType, MCPServer, Model, Topic } from '@renderer/types'
 import { FileTypes } from '@renderer/types'
 import type { Message, MessageBlock } from '@renderer/types/newMessage'
 import { AssistantMessageStatus, MessageBlockStatus, MessageBlockType } from '@renderer/types/newMessage'
-import { getTitleFromString, uuid } from '@renderer/utils'
+import { uuid } from '@renderer/utils'
+import { getTitleFromString } from '@renderer/utils/export'
 import {
   createAssistantMessage,
   createFileBlock,
@@ -20,11 +20,6 @@
   resetMessage
 } from '@renderer/utils/messageUtils/create'
 import { getMainTextContent } from '@renderer/utils/messageUtils/find'
-=======
-import { Assistant, Message, Model, Topic } from '@renderer/types'
-import { uuid } from '@renderer/utils'
-import { getTitleFromString } from '@renderer/utils/export'
->>>>>>> 81eab117
 import dayjs from 'dayjs'
 import { t } from 'i18next'
 import { takeRight } from 'lodash'
