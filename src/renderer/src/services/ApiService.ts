import { getOpenAIWebSearchParams, isOpenAIWebSearch } from '@renderer/config/models'
import { SEARCH_SUMMARY_PROMPT } from '@renderer/config/prompts'
import i18n from '@renderer/i18n'
import {
  Assistant,
  ExternalToolResult,
  KnowledgeReference,
  MCPTool,
  Model,
  Provider,
  Suggestion,
  WebSearchResponse,
  WebSearchSource
} from '@renderer/types'
<<<<<<< HEAD
import { type Chunk, ChunkType } from '@renderer/types/chunk'
import { MainTextMessageBlock, Message, MessageBlockType } from '@renderer/types/newMessage'
=======
import type { Chunk } from '@renderer/types/chunk'
import { Message } from '@renderer/types/newMessage'
>>>>>>> 6269c29e
import { extractInfoFromXML, ExtractResults } from '@renderer/utils/extract'
import { findMainTextBlocks, getMainTextContent } from '@renderer/utils/messageUtils/find'
import { findLast, isEmpty } from 'lodash'

import AiProvider from '../providers/AiProvider'
import {
  getAssistantProvider,
  getDefaultModel,
  getProviderByModel,
  getTopNamingModel,
  getTranslateModel
} from './AssistantService'
import { getDefaultAssistant } from './AssistantService'
import { processKnowledgeSearch } from './KnowledgeService'
import { filterContextMessages, filterMessages, filterUsefulMessages } from './MessagesService'
import WebSearchService from './WebSearchService'

async function fetchExternalTool(
  lastUserMessage: Message,
  assistant: Assistant,
  onChunkReceived: (chunk: Chunk) => void,
  lastAnswer?: Message
<<<<<<< HEAD
): Promise<ExternalToolResult> {
  const hasKnowledgeBase = !isEmpty(lastUserMessage?.blocks)
=======
): Promise<ExternalToolResult | null> {
  const mainTextBlocks = findMainTextBlocks(lastUserMessage)
  // 可能会有重复？
  const knowledgeBaseIds = mainTextBlocks
    .map((block) => block.knowledgeBaseIds)
    .filter(Boolean)
    .flat()
  const hasKnowledgeBase = !isEmpty(knowledgeBaseIds)
>>>>>>> 6269c29e
  const webSearchProvider = WebSearchService.getWebSearchProvider()

  let extractResults: ExtractResults | undefined

  // --- Keyword/Question Extraction Function ---
  const extract = async (): Promise<ExtractResults | undefined> => {
    if (!lastUserMessage) return undefined
    if (!assistant.enableWebSearch && !hasKnowledgeBase) return undefined

    // Notify UI that extraction/searching is starting
    onChunkReceived({ type: ChunkType.EXTERNEL_TOOL_IN_PROGRESS })

    const tools: string[] = []

    if (assistant.enableWebSearch) tools.push('websearch')
    if (hasKnowledgeBase) tools.push('knowledge')

    const summaryAssistant = getDefaultAssistant()
    summaryAssistant.model = assistant.model || getDefaultModel()
    summaryAssistant.prompt = SEARCH_SUMMARY_PROMPT.replace('{tools}', tools.join(', '))

    try {
      const keywords = await fetchSearchSummary({
        messages: lastAnswer ? [lastAnswer, lastUserMessage] : [lastUserMessage],
        assistant: summaryAssistant
      })
      return extractInfoFromXML(keywords || '')
    } catch (e: any) {
      console.error('extract error', e)
      // Fallback to using original content if extraction fails
      const fallbackContent = getMainTextContent(lastUserMessage)
      return {
        websearch: {
          question: [fallbackContent || 'search']
        },
        knowledge: {
          question: [fallbackContent || 'search']
        }
      } as ExtractResults
    }
  }

  // --- Web Search Function ---
  const searchTheWeb = async (): Promise<WebSearchResponse | undefined> => {
    if (!lastUserMessage || !extractResults?.websearch || !assistant.model) return

    const shouldSearch =
      WebSearchService.isWebSearchEnabled() &&
      assistant.enableWebSearch &&
      extractResults.websearch.question[0] !== 'not_needed'

    if (!shouldSearch) return

    // Pass the guaranteed model to the check function
    const webSearchParams = getOpenAIWebSearchParams(assistant, assistant.model)
    if (!isEmpty(webSearchParams) || isOpenAIWebSearch(assistant.model)) {
      console.log('Using built-in OpenAI web search, skipping external search.')
      return
    }

    console.log('Performing external web search...')
    try {
      // Use the consolidated processWebsearch function
      return {
        results: await WebSearchService.processWebsearch(webSearchProvider, extractResults),
        source: WebSearchSource.WEBSEARCH
      }
    } catch (error) {
      console.error('Web search failed:', error)
      return
    }
  }

  // --- Knowledge Base Search Function ---
  const searchKnowledgeBase = async (): Promise<KnowledgeReference[] | undefined> => {
    if (!lastUserMessage || !extractResults?.knowledge) return

    const shouldSearch = hasKnowledgeBase && extractResults.knowledge.question[0] !== 'not_needed'

    if (!shouldSearch) return

    console.log('Performing knowledge base search...')
    try {
      // Attempt to get knowledgeBaseIds from the main text block
      // NOTE: This assumes knowledgeBaseIds are ONLY on the main text block
      // NOTE: processKnowledgeSearch needs to handle undefined ids gracefully
      // const mainTextBlock = mainTextBlocks
      //   ?.map((blockId) => store.getState().messageBlocks.entities[blockId])
      //   .find((block) => block?.type === MessageBlockType.MAIN_TEXT) as MainTextMessageBlock | undefined
      const knowledgeIds = knowledgeBaseIds

      return await processKnowledgeSearch(
        extractResults,
        knowledgeIds // Pass potentially undefined ids
      )
    } catch (error) {
      console.error('Knowledge base search failed:', error)
      return
    }
  }

  // --- Execute Extraction and Searches ---
  if (assistant.enableWebSearch || hasKnowledgeBase) {
    extractResults = await extract()
    console.log('extractResults', extractResults)
  }
  // Run searches potentially in parallel
  const [webSearchResponseFromSearch, knowledgeReferencesFromSearch] = await Promise.all([
    searchTheWeb(),
    searchKnowledgeBase()
  ])

  onChunkReceived({
    type: ChunkType.EXTERNEL_TOOL_COMPLETE,
    external_tool: {
      webSearch: webSearchResponseFromSearch,
      knowledge: knowledgeReferencesFromSearch
    }
  })

  // --- Prepare for AI Completion ---
  // Store results temporarily (e.g., using window.keyv like before)
  if (lastUserMessage) {
    if (webSearchResponseFromSearch) {
      window.keyv.set(`web-search-${lastUserMessage.id}`, webSearchResponseFromSearch)
    }
    if (knowledgeReferencesFromSearch) {
      window.keyv.set(`knowledge-search-${lastUserMessage.id}`, knowledgeReferencesFromSearch)
    }
  }

  // Get MCP tools (Fix duplicate declaration)
  let mcpTools: MCPTool[] = [] // Initialize as empty array
  const enabledMCPs = lastUserMessage?.enabledMCPs
  if (enabledMCPs && enabledMCPs.length > 0) {
    try {
      const toolPromises = enabledMCPs.map(async (mcpServer) => {
        const tools = await window.api.mcp.listTools(mcpServer)
        return tools.filter((tool: any) => !mcpServer.disabledTools?.includes(tool.name))
      })
      const results = await Promise.all(toolPromises)
      mcpTools = results.flat() // Flatten the array of arrays
    } catch (toolError) {
      console.error('Error fetching MCP tools:', toolError)
    }
  }

  return { mcpTools }
}

export async function fetchChatCompletion({
  messages,
  assistant,
  onChunkReceived
}: {
  messages: Message[]
  assistant: Assistant
  onChunkReceived: (chunk: Chunk) => void
  // TODO
  // onChunkStatus: (status: 'searching' | 'processing' | 'success' | 'error') => void
}) {
  console.log('[DEBUG] fetchChatCompletion started')
  const provider = getAssistantProvider(assistant)
  console.log('[DEBUG] Got assistant provider:', provider.id)
  const AI = new AiProvider(provider)

  const lastUserMessage = findLast(messages, (m) => m.role === 'user')
  const lastAnswer = findLast(messages, (m) => m.role === 'assistant')
  if (!lastUserMessage) {
    console.error('fetchChatCompletion returning early: Missing lastUserMessage or lastAnswer')
    return
  }
  try {
    // NOTE: The search results are NOT added to the messages sent to the AI here.
    // They will be retrieved and used by the messageThunk later to create CitationBlocks.
    const { mcpTools } = await fetchExternalTool(lastUserMessage, assistant, onChunkReceived, lastAnswer)

    const filteredMessages = filterUsefulMessages(filterContextMessages(messages))

    // --- Call AI Completions ---
    console.log('[DEBUG] Calling AI.completions')
    await AI.completions({
      messages: filteredMessages,
      assistant,
      onFilterMessages: () => {},
      onChunk: onChunkReceived,
      mcpTools: mcpTools
    })
    console.log('[DEBUG] AI.completions call finished')

    // --- Signal Final Success ---
    onChunkReceived({ type: ChunkType.BLOCK_COMPLETE })
  } catch (error: any) {
    // console.error('Error during fetchChatCompletion:', error)
    // Signal Final Error
    // onChunkReceived({ type: 'error', error: formatMessageError(error) })
    onChunkReceived({ type: ChunkType.BLOCK_COMPLETE, error: error })
    // Re-throwing might still be desired depending on upstream error handling
    // throw error;
  }
}

interface FetchTranslateProps {
  message: Message
  assistant: Assistant
  onResponse?: (text: string) => void
}

export async function fetchTranslate({ message, assistant, onResponse }: FetchTranslateProps) {
  const model = getTranslateModel()

  if (!model) {
    throw new Error(i18n.t('error.provider_disabled'))
  }

  const provider = getProviderByModel(model)

  if (!hasApiKey(provider)) {
    throw new Error(i18n.t('error.no_api_key'))
  }

  const AI = new AiProvider(provider)

  try {
    return await AI.translate(message, assistant, onResponse)
  } catch (error: any) {
    return ''
  }
}

export async function fetchMessagesSummary({ messages, assistant }: { messages: Message[]; assistant: Assistant }) {
  const model = getTopNamingModel() || assistant.model || getDefaultModel()
  const provider = getProviderByModel(model)

  if (!hasApiKey(provider)) {
    return null
  }

  const AI = new AiProvider(provider)

  try {
    const text = await AI.summaries(filterMessages(messages), assistant)
    return text?.replace(/["']/g, '') || null
  } catch (error: any) {
    return null
  }
}

export async function fetchSearchSummary({ messages, assistant }: { messages: Message[]; assistant: Assistant }) {
  const model = assistant.model || getDefaultModel()
  const provider = getProviderByModel(model)

  if (!hasApiKey(provider)) {
    return null
  }

  const AI = new AiProvider(provider)

  try {
    return await AI.summaryForSearch(messages, assistant)
  } catch (error: any) {
    return null
  }
}

export async function fetchGenerate({ prompt, content }: { prompt: string; content: string }): Promise<string> {
  const model = getDefaultModel()
  const provider = getProviderByModel(model)

  if (!hasApiKey(provider)) {
    return ''
  }

  const AI = new AiProvider(provider)

  try {
    return await AI.generateText({ prompt, content })
  } catch (error: any) {
    return ''
  }
}

export async function fetchSuggestions({
  messages,
  assistant
}: {
  messages: Message[]
  assistant: Assistant
}): Promise<Suggestion[]> {
  const model = assistant.model
  if (!model || model.id.endsWith('global')) {
    return []
  }

  const provider = getAssistantProvider(assistant)
  const AI = new AiProvider(provider)

  try {
    return await AI.suggestions(filterMessages(messages), assistant)
  } catch (error: any) {
    return []
  }
}

function hasApiKey(provider: Provider) {
  if (!provider) return false
  if (provider.id === 'ollama' || provider.id === 'lmstudio') return true
  return !isEmpty(provider.apiKey)
}

export async function fetchModels(provider: Provider) {
  const AI = new AiProvider(provider)

  try {
    return await AI.models()
  } catch (error) {
    return []
  }
}

export const formatApiKeys = (value: string) => {
  return value.replaceAll('，', ',').replaceAll(' ', ',').replaceAll(' ', '').replaceAll('\n', ',')
}

export function checkApiProvider(provider: Provider): {
  valid: boolean
  error: Error | null
} {
  const key = 'api-check'
  const style = { marginTop: '3vh' }

  if (provider.id !== 'ollama' && provider.id !== 'lmstudio') {
    if (!provider.apiKey) {
      window.message.error({ content: i18n.t('message.error.enter.api.key'), key, style })
      return {
        valid: false,
        error: new Error(i18n.t('message.error.enter.api.key'))
      }
    }
  }

  if (!provider.apiHost) {
    window.message.error({ content: i18n.t('message.error.enter.api.host'), key, style })
    return {
      valid: false,
      error: new Error(i18n.t('message.error.enter.api.host'))
    }
  }

  if (isEmpty(provider.models)) {
    window.message.error({ content: i18n.t('message.error.enter.model'), key, style })
    return {
      valid: false,
      error: new Error(i18n.t('message.error.enter.model'))
    }
  }

  return {
    valid: true,
    error: null
  }
}

export async function checkApi(provider: Provider, model: Model) {
  const validation = checkApiProvider(provider)
  if (!validation.valid) {
    return {
      valid: validation.valid,
      error: validation.error
    }
  }

  const AI = new AiProvider(provider)

  const { valid, error } = await AI.check(model)

  return {
    valid,
    error
  }
}<|MERGE_RESOLUTION|>--- conflicted
+++ resolved
@@ -12,13 +12,8 @@
   WebSearchResponse,
   WebSearchSource
 } from '@renderer/types'
-<<<<<<< HEAD
 import { type Chunk, ChunkType } from '@renderer/types/chunk'
-import { MainTextMessageBlock, Message, MessageBlockType } from '@renderer/types/newMessage'
-=======
-import type { Chunk } from '@renderer/types/chunk'
 import { Message } from '@renderer/types/newMessage'
->>>>>>> 6269c29e
 import { extractInfoFromXML, ExtractResults } from '@renderer/utils/extract'
 import { findMainTextBlocks, getMainTextContent } from '@renderer/utils/messageUtils/find'
 import { findLast, isEmpty } from 'lodash'
@@ -41,11 +36,7 @@
   assistant: Assistant,
   onChunkReceived: (chunk: Chunk) => void,
   lastAnswer?: Message
-<<<<<<< HEAD
 ): Promise<ExternalToolResult> {
-  const hasKnowledgeBase = !isEmpty(lastUserMessage?.blocks)
-=======
-): Promise<ExternalToolResult | null> {
   const mainTextBlocks = findMainTextBlocks(lastUserMessage)
   // 可能会有重复？
   const knowledgeBaseIds = mainTextBlocks
@@ -53,7 +44,6 @@
     .filter(Boolean)
     .flat()
   const hasKnowledgeBase = !isEmpty(knowledgeBaseIds)
->>>>>>> 6269c29e
   const webSearchProvider = WebSearchService.getWebSearchProvider()
 
   let extractResults: ExtractResults | undefined
@@ -143,11 +133,10 @@
       // const mainTextBlock = mainTextBlocks
       //   ?.map((blockId) => store.getState().messageBlocks.entities[blockId])
       //   .find((block) => block?.type === MessageBlockType.MAIN_TEXT) as MainTextMessageBlock | undefined
-      const knowledgeIds = knowledgeBaseIds
-
       return await processKnowledgeSearch(
         extractResults,
-        knowledgeIds // Pass potentially undefined ids
+        // Filter out potential undefined values from knowledgeBaseIds
+        knowledgeBaseIds?.filter((id): id is string => typeof id === 'string')
       )
     } catch (error) {
       console.error('Knowledge base search failed:', error)
