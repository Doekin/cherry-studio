--- conflicted
+++ resolved
@@ -13,11 +13,8 @@
 import { useAppDispatch, useAppSelector } from '@renderer/store'
 import { setIsBunInstalled } from '@renderer/store/mcp'
 import { Model } from '@renderer/types'
-<<<<<<< HEAD
 import { getClaudeSupportedProviders } from '@renderer/utils/provider'
-=======
 import { codeTools } from '@shared/config/constant'
->>>>>>> 1a5138c5
 import { Alert, Avatar, Button, Checkbox, Input, Popover, Select, Space } from 'antd'
 import { ArrowUpRight, Download, HelpCircle, Terminal, X } from 'lucide-react'
 import { FC, useCallback, useEffect, useMemo, useState } from 'react'
@@ -30,11 +27,7 @@
   CLI_TOOL_PROVIDER_MAP,
   CLI_TOOLS,
   generateToolEnvironment,
-<<<<<<< HEAD
-=======
-  getClaudeSupportedProviders,
   OPENAI_CODEX_SUPPORTED_PROVIDERS,
->>>>>>> 1a5138c5
   parseEnvironmentVariables
 } from '.'
 
