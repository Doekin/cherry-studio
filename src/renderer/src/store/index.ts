--- conflicted
+++ resolved
@@ -50,11 +50,7 @@
   {
     key: 'cherry-studio',
     storage,
-<<<<<<< HEAD
-    version: 108,
-=======
-    version: 109,
->>>>>>> 65c7b720
+    version: 110,
     blacklist: ['runtime', 'messages', 'messageBlocks'],
     migrate
   },
