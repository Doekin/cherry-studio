import { nanoid } from '@reduxjs/toolkit'
import { isMac } from '@renderer/config/constant'
import { DEFAULT_MIN_APPS } from '@renderer/config/minapps'
import { SYSTEM_MODELS } from '@renderer/config/models'
import { TRANSLATE_PROMPT } from '@renderer/config/prompts'
import db from '@renderer/databases'
import i18n from '@renderer/i18n'
import { Assistant, WebSearchProvider } from '@renderer/types'
import { getDefaultGroupName, getLeadingEmoji, runAsyncFunction, uuid } from '@renderer/utils'
import { isEmpty } from 'lodash'
import { createMigrate } from 'redux-persist'

import { RootState } from '.'
import { INITIAL_PROVIDERS, moveProvider } from './llm'
import { mcpSlice } from './mcp'
import { DEFAULT_SIDEBAR_ICONS, initialState as settingsInitialState } from './settings'
import { defaultWebSearchProviders } from './websearch'

// remove logo base64 data to reduce the size of the state
function removeMiniAppIconsFromState(state: RootState) {
  if (state.minapps) {
    state.minapps.enabled = state.minapps.enabled.map((app) => ({ ...app, logo: undefined }))
    state.minapps.disabled = state.minapps.disabled.map((app) => ({ ...app, logo: undefined }))
    state.minapps.pinned = state.minapps.pinned.map((app) => ({ ...app, logo: undefined }))
  }
}

function removeMiniAppFromState(state: RootState, id: string) {
  if (state.minapps) {
    state.minapps.enabled = state.minapps.enabled.filter((app) => app.id !== id)
    state.minapps.disabled = state.minapps.disabled.filter((app) => app.id !== id)
  }
}

function addMiniApp(state: RootState, id: string) {
  if (state.minapps) {
    const app = DEFAULT_MIN_APPS.find((app) => app.id === id)
    if (app) {
      if (!state.minapps.enabled.find((app) => app.id === id)) {
        state.minapps.enabled.push(app)
      }
    }
  }
}

// add provider to state
function addProvider(state: RootState, id: string) {
  if (!state.llm.providers.find((p) => p.id === id)) {
    const _provider = INITIAL_PROVIDERS.find((p) => p.id === id)
    if (_provider) {
      state.llm.providers.push(_provider)
    }
  }
}

function addWebSearchProvider(state: RootState, id: string) {
  if (state.websearch && state.websearch.providers) {
    if (!state.websearch.providers.find((p) => p.id === id)) {
      const provider = defaultWebSearchProviders.find((p) => p.id === id)
      if (provider) {
        state.websearch.providers.push(provider)
      }
    }
  }
}

function updateWebSearchProvider(state: RootState, provider: Partial<WebSearchProvider>) {
  if (state.websearch && state.websearch.providers) {
    const index = state.websearch.providers.findIndex((p) => p.id === provider.id)
    if (index !== -1) {
      state.websearch.providers[index] = {
        ...state.websearch.providers[index],
        ...provider
      }
    }
  }
}

const migrateConfig = {
  '2': (state: RootState) => {
    try {
      addProvider(state, 'yi')
      return state
    } catch (error) {
      return state
    }
  },
  '3': (state: RootState) => {
    try {
      addProvider(state, 'zhipu')
      return state
    } catch (error) {
      return state
    }
  },
  '4': (state: RootState) => {
    try {
      addProvider(state, 'ollama')
      return state
    } catch (error) {
      return state
    }
  },
  '5': (state: RootState) => {
    try {
      addProvider(state, 'moonshot')
      return state
    } catch (error) {
      return state
    }
  },
  '6': (state: RootState) => {
    try {
      addProvider(state, 'openrouter')
      return state
    } catch (error) {
      return state
    }
  },
  '7': (state: RootState) => {
    try {
      return {
        ...state,
        settings: {
          ...state.settings,
          language: navigator.language
        }
      }
    } catch (error) {
      return state
    }
  },
  '8': (state: RootState) => {
    try {
      const fixAssistantName = (assistant: Assistant) => {
        if (isEmpty(assistant.name)) {
          assistant.name = i18n.t(`assistant.${assistant.id}.name`)
        }

        assistant.topics = assistant.topics.map((topic) => {
          if (isEmpty(topic.name)) {
            topic.name = i18n.t(`assistant.${assistant.id}.topic.name`)
          }
          return topic
        })

        return assistant
      }

      return {
        ...state,
        assistants: {
          ...state.assistants,
          defaultAssistant: fixAssistantName(state.assistants.defaultAssistant),
          assistants: state.assistants.assistants.map((assistant) => fixAssistantName(assistant))
        }
      }
    } catch (error) {
      return state
    }
  },
  '9': (state: RootState) => {
    try {
      return {
        ...state,
        llm: {
          ...state.llm,
          providers: state.llm.providers.map((provider) => {
            if (provider.id === 'zhipu' && provider.models[0] && provider.models[0].id === 'llama3-70b-8192') {
              provider.models = SYSTEM_MODELS.zhipu
            }
            return provider
          })
        }
      }
    } catch (error) {
      return state
    }
  },
  '10': (state: RootState) => {
    try {
      addProvider(state, 'baichuan')
      return state
    } catch (error) {
      return state
    }
  },
  '11': (state: RootState) => {
    try {
      addProvider(state, 'dashscope')
      addProvider(state, 'anthropic')
      return state
    } catch (error) {
      return state
    }
  },
  '12': (state: RootState) => {
    try {
      addProvider(state, 'aihubmix')
      return state
    } catch (error) {
      return state
    }
  },
  '13': (state: RootState) => {
    try {
      return {
        ...state,
        assistants: {
          ...state.assistants,
          defaultAssistant: {
            ...state.assistants.defaultAssistant,
            name: ['Default Assistant', '默认助手'].includes(state.assistants.defaultAssistant.name)
              ? i18n.t(`assistant.default.name`)
              : state.assistants.defaultAssistant.name
          }
        }
      }
    } catch (error) {
      return state
    }
  },
  '14': (state: RootState) => {
    try {
      return {
        ...state,
        settings: {
          ...state.settings,
          showAssistants: true,
          proxyUrl: undefined
        }
      }
    } catch (error) {
      return state
    }
  },
  '15': (state: RootState) => {
    try {
      return {
        ...state,
        settings: {
          ...state.settings,
          userName: '',
          showMessageDivider: true
        }
      }
    } catch (error) {
      return state
    }
  },
  '16': (state: RootState) => {
    try {
      return {
        ...state,
        settings: {
          ...state.settings,
          messageFont: 'system',
          showInputEstimatedTokens: false
        }
      }
    } catch (error) {
      return state
    }
  },
  '17': (state: RootState) => {
    try {
      return {
        ...state,
        settings: {
          ...state.settings,
          theme: 'auto'
        }
      }
    } catch (error) {
      return state
    }
  },
  '19': (state: RootState) => {
    try {
      return {
        ...state,
        agents: {
          agents: []
        },
        llm: {
          ...state.llm,
          settings: {
            ollama: {
              keepAliveTime: 5
            }
          }
        }
      }
    } catch (error) {
      return state
    }
  },
  '20': (state: RootState) => {
    try {
      return {
        ...state,
        settings: {
          ...state.settings,
          fontSize: 14
        }
      }
    } catch (error) {
      return state
    }
  },
  '21': (state: RootState) => {
    try {
      addProvider(state, 'gemini')
      addProvider(state, 'stepfun')
      addProvider(state, 'doubao')
      return state
    } catch (error) {
      return state
    }
  },
  '22': (state: RootState) => {
    try {
      addProvider(state, 'minimax')
      return state
    } catch (error) {
      return state
    }
  },
  '23': (state: RootState) => {
    try {
      return {
        ...state,
        settings: {
          ...state.settings,
          showTopics: true,
          windowStyle: 'transparent'
        }
      }
    } catch (error) {
      return state
    }
  },
  '24': (state: RootState) => {
    try {
      return {
        ...state,
        assistants: {
          ...state.assistants,
          assistants: state.assistants.assistants.map((assistant) => ({
            ...assistant,
            topics: assistant.topics.map((topic) => ({
              ...topic,
              createdAt: new Date().toISOString(),
              updatedAt: new Date().toISOString()
            }))
          }))
        },
        settings: {
          ...state.settings,
          topicPosition: 'right'
        }
      }
    } catch (error) {
      return state
    }
  },
  '25': (state: RootState) => {
    try {
      addProvider(state, 'github')
      return state
    } catch (error) {
      return state
    }
  },
  '26': (state: RootState) => {
    try {
      addProvider(state, 'ocoolai')
      return state
    } catch (error) {
      return state
    }
  },
  '27': (state: RootState) => {
    try {
      return {
        ...state,
        settings: {
          ...state.settings,
          renderInputMessageAsMarkdown: true
        }
      }
    } catch (error) {
      return state
    }
  },
  '28': (state: RootState) => {
    try {
      addProvider(state, 'together')
      addProvider(state, 'fireworks')
      addProvider(state, 'zhinao')
      addProvider(state, 'hunyuan')
      addProvider(state, 'nvidia')
      return state
    } catch (error) {
      return state
    }
  },
  '29': (state: RootState) => {
    try {
      return {
        ...state,
        assistants: {
          ...state.assistants,
          assistants: state.assistants.assistants.map((assistant) => {
            assistant.topics = assistant.topics.map((topic) => ({
              ...topic,
              assistantId: assistant.id
            }))
            return assistant
          })
        }
      }
    } catch (error) {
      return state
    }
  },
  '30': (state: RootState) => {
    try {
      addProvider(state, 'azure-openai')
      return state
    } catch (error) {
      return state
    }
  },
  '31': (state: RootState) => {
    try {
      return {
        ...state,
        llm: {
          ...state.llm,
          providers: state.llm.providers.map((provider) => {
            if (provider.id === 'azure-openai') {
              provider.models = provider.models.map((model) => ({ ...model, provider: 'azure-openai' }))
            }
            return provider
          })
        }
      }
    } catch (error) {
      return state
    }
  },
  '32': (state: RootState) => {
    try {
      addProvider(state, 'hunyuan')
      return state
    } catch (error) {
      return state
    }
  },
  '33': (state: RootState) => {
    try {
      state.assistants.defaultAssistant.type = 'assistant'

      state.agents.agents.forEach((agent) => {
        agent.type = 'agent'
        // @ts-ignore eslint-disable-next-line
        delete agent.group
      })

      return {
        ...state,
        assistants: {
          ...state.assistants,
          assistants: [...state.assistants.assistants].map((assistant) => {
            // @ts-ignore eslint-disable-next-line
            delete assistant.group
            return {
              ...assistant,
              id: assistant.id.length === 36 ? assistant.id : uuid(),
              type: assistant.type === 'system' ? assistant.type : 'assistant'
            }
          })
        }
      }
    } catch (error) {
      return state
    }
  },
  '34': (state: RootState) => {
    try {
      state.assistants.assistants.forEach((assistant) => {
        assistant.topics.forEach((topic) => {
          topic.assistantId = assistant.id
          runAsyncFunction(async () => {
            const _topic = await db.topics.get(topic.id)
            if (_topic) {
              const messages = (_topic?.messages || []).map((message) => ({ ...message, assistantId: assistant.id }))
              db.topics.put({ ..._topic, messages }, topic.id)
            }
          })
        })
      })
      return state
    } catch (error) {
      return state
    }
  },
  '35': (state: RootState) => {
    try {
      state.settings.mathEngine = 'KaTeX'
      return state
    } catch (error) {
      return state
    }
  },
  '36': (state: RootState) => {
    try {
      state.settings.topicPosition = 'left'
      return state
    } catch (error) {
      return state
    }
  },
  '37': (state: RootState) => {
    try {
      state.settings.messageStyle = 'plain'
      return state
    } catch (error) {
      return state
    }
  },
  '38': (state: RootState) => {
    try {
      addProvider(state, 'grok')
      addProvider(state, 'hyperbolic')
      addProvider(state, 'mistral')
      return state
    } catch (error) {
      return state
    }
  },
  '39': (state: RootState) => {
    try {
      // @ts-ignore eslint-disable-next-line
      state.settings.codeStyle = 'auto'
      return state
    } catch (error) {
      return state
    }
  },
  '40': (state: RootState) => {
    try {
      state.settings.tray = true
      return state
    } catch (error) {
      return state
    }
  },
  '41': (state: RootState) => {
    try {
      state.llm.providers.forEach((provider) => {
        if (provider.id === 'gemini') {
          provider.type = 'gemini'
        } else if (provider.id === 'anthropic') {
          provider.type = 'anthropic'
        } else {
          provider.type = 'openai'
        }
      })
      return state
    } catch (error) {
      return state
    }
  },
  '42': (state: RootState) => {
    try {
      state.settings.proxyMode = state.settings.proxyUrl ? 'custom' : 'none'
      return state
    } catch (error) {
      return state
    }
  },
  '43': (state: RootState) => {
    try {
      if (state.settings.proxyMode === 'none') {
        state.settings.proxyMode = 'system'
      }
      return state
    } catch (error) {
      return state
    }
  },
  '44': (state: RootState) => {
    try {
      state.settings.translateModelPrompt = TRANSLATE_PROMPT
      return state
    } catch (error) {
      return state
    }
  },
  '45': (state: RootState) => {
    state.settings.enableTopicNaming = true
    return state
  },
  '46': (state: RootState) => {
    try {
      if (
        state.settings?.translateModelPrompt?.includes(
          'If the target language is the same as the source language, do not translate'
        )
      ) {
        state.settings.translateModelPrompt = TRANSLATE_PROMPT
      }
      return state
    } catch (error) {
      return state
    }
  },
  '47': (state: RootState) => {
    try {
      state.llm.providers.forEach((provider) => {
        provider.models.forEach((model) => {
          model.group = getDefaultGroupName(model.id)
        })
      })
      return state
    } catch (error) {
      return state
    }
  },
  '48': (state: RootState) => {
    try {
      if (state.shortcuts) {
        state.shortcuts.shortcuts.forEach((shortcut) => {
          shortcut.system = shortcut.key !== 'new_topic'
        })
        state.shortcuts.shortcuts.push({
          key: 'toggle_show_assistants',
          shortcut: [isMac ? 'Command' : 'Ctrl', '['],
          editable: true,
          enabled: true,
          system: false
        })
        state.shortcuts.shortcuts.push({
          key: 'toggle_show_topics',
          shortcut: [isMac ? 'Command' : 'Ctrl', ']'],
          editable: true,
          enabled: true,
          system: false
        })
      }
      return state
    } catch (error) {
      return state
    }
  },
  '49': (state: RootState) => {
    try {
      state.settings.pasteLongTextThreshold = 1500
      if (state.shortcuts) {
        state.shortcuts.shortcuts = [
          ...state.shortcuts.shortcuts,
          {
            key: 'copy_last_message',
            shortcut: [isMac ? 'Command' : 'Ctrl', 'Shift', 'C'],
            editable: true,
            enabled: false,
            system: false
          }
        ]
      }
      return state
    } catch (error) {
      return state
    }
  },
  '50': (state: RootState) => {
    try {
      addProvider(state, 'jina')
      return state
    } catch (error) {
      return state
    }
  },
  '51': (state: RootState) => {
    state.settings.topicNamingPrompt = ''
    return state
  },
  '54': (state: RootState) => {
    try {
      if (state.shortcuts) {
        state.shortcuts.shortcuts.push({
          key: 'search_message',
          shortcut: [isMac ? 'Command' : 'Ctrl', 'F'],
          editable: true,
          enabled: true,
          system: false
        })
      }
      state.settings.sidebarIcons = {
        visible: DEFAULT_SIDEBAR_ICONS,
        disabled: []
      }
      return state
    } catch (error) {
      return state
    }
  },
  '55': (state: RootState) => {
    try {
      if (!state.settings.sidebarIcons) {
        state.settings.sidebarIcons = {
          visible: DEFAULT_SIDEBAR_ICONS,
          disabled: []
        }
      }
      return state
    } catch (error) {
      return state
    }
  },
  '57': (state: RootState) => {
    try {
      if (state.shortcuts) {
        state.shortcuts.shortcuts.push({
          key: 'mini_window',
          shortcut: [isMac ? 'Command' : 'Ctrl', 'E'],
          editable: true,
          enabled: false,
          system: true
        })
      }

      state.llm.providers.forEach((provider) => {
        if (provider.id === 'qwenlm') {
          provider.type = 'qwenlm'
        }
      })

      state.settings.enableQuickAssistant = false
      state.settings.clickTrayToShowQuickAssistant = true

      return state
    } catch (error) {
      return state
    }
  },
  '58': (state: RootState) => {
    try {
      if (state.shortcuts) {
        state.shortcuts.shortcuts.push(
          {
            key: 'clear_topic',
            shortcut: [isMac ? 'Command' : 'Ctrl', 'L'],
            editable: true,
            enabled: true,
            system: false
          },
          {
            key: 'toggle_new_context',
            shortcut: [isMac ? 'Command' : 'Ctrl', 'R'],
            editable: true,
            enabled: true,
            system: false
          }
        )
      }
      return state
    } catch (error) {
      return state
    }
  },
  '59': (state: RootState) => {
    try {
      addMiniApp(state, 'flowith')
      return state
    } catch (error) {
      return state
    }
  },
  '60': (state: RootState) => {
    try {
      state.settings.multiModelMessageStyle = 'fold'
      return state
    } catch (error) {
      return state
    }
  },
  '61': (state: RootState) => {
    try {
      state.llm.providers.forEach((provider) => {
        if (provider.id === 'qwenlm') {
          provider.type = 'qwenlm'
        }
      })
      return state
    } catch (error) {
      return state
    }
  },
  '62': (state: RootState) => {
    try {
      state.llm.providers.forEach((provider) => {
        if (provider.id === 'azure-openai') {
          provider.type = 'azure-openai'
        }
      })
      state.settings.translateModelPrompt = TRANSLATE_PROMPT
      return state
    } catch (error) {
      return state
    }
  },
  '63': (state: RootState) => {
    try {
      addMiniApp(state, '3mintop')
      return state
    } catch (error) {
      return state
    }
  },
  '64': (state: RootState) => {
    try {
      state.llm.providers = state.llm.providers.filter((provider) => provider.id !== 'qwenlm')
      addProvider(state, 'baidu-cloud')
      return state
    } catch (error) {
      return state
    }
  },
  '65': (state: RootState) => {
    try {
      state.settings.targetLanguage = 'english'
      return state
    } catch (error) {
      return state
    }
  },
  '66': (state: RootState) => {
    try {
      addProvider(state, 'gitee-ai')
      addProvider(state, 'ppio')
      addMiniApp(state, 'aistudio')
      state.llm.providers = state.llm.providers.filter((provider) => provider.id !== 'graphrag-kylin-mountain')

      return state
    } catch (error) {
      return state
    }
  },
  '67': (state: RootState) => {
    try {
      addMiniApp(state, 'xiaoyi')
      addProvider(state, 'modelscope')
      addProvider(state, 'lmstudio')
      addProvider(state, 'perplexity')
      addProvider(state, 'infini')
      addProvider(state, 'dmxapi')

      state.llm.settings.lmstudio = {
        keepAliveTime: 5
      }

      return state
    } catch (error) {
      return state
    }
  },
  '68': (state: RootState) => {
    try {
      addMiniApp(state, 'notebooklm')
      addProvider(state, 'modelscope')
      addProvider(state, 'lmstudio')
      return state
    } catch (error) {
      return state
    }
  },
  '69': (state: RootState) => {
    try {
      addMiniApp(state, 'coze')
      state.settings.gridColumns = 2
      state.settings.gridPopoverTrigger = 'hover'
      return state
    } catch (error) {
      return state
    }
  },
  '70': (state: RootState) => {
    try {
      state.llm.providers.forEach((provider) => {
        if (provider.id === 'dmxapi') {
          provider.apiHost = 'https://www.dmxapi.cn'
        }
      })
      return state
    } catch (error) {
      return state
    }
  },
  '71': (state: RootState) => {
    try {
      const appIds = ['dify', 'wpslingxi', 'lechat', 'abacus', 'lambdachat', 'baidu-ai-search']

      if (state.minapps) {
        appIds.forEach((id) => {
          const app = DEFAULT_MIN_APPS.find((app) => app.id === id)
          if (app) {
            state.minapps.enabled.push(app)
          }
        })
        // remove zhihu-zhiada
        state.minapps.enabled = state.minapps.enabled.filter((app) => app.id !== 'zhihu-zhiada')
        state.minapps.disabled = state.minapps.disabled.filter((app) => app.id !== 'zhihu-zhiada')
      }

      state.settings.thoughtAutoCollapse = true

      return state
    } catch (error) {
      return state
    }
  },
  '72': (state: RootState) => {
    try {
      addMiniApp(state, 'monica')

      // remove duplicate lmstudio providers
      const emptyLmStudioProviderIndex = state.llm.providers.findLastIndex(
        (provider) => provider.id === 'lmstudio' && provider.models.length === 0
      )

      if (emptyLmStudioProviderIndex !== -1) {
        state.llm.providers.splice(emptyLmStudioProviderIndex, 1)
      }

      return state
    } catch (error) {
      return state
    }
  },
  '73': (state: RootState) => {
    try {
      if (state.websearch) {
        state.websearch.searchWithTime = true
        state.websearch.maxResults = 5
        state.websearch.excludeDomains = []
      }

      addProvider(state, 'lmstudio')
      addProvider(state, 'o3')
      state.llm.providers = moveProvider(state.llm.providers, 'o3', 2)

      state.assistants.assistants.forEach((assistant) => {
        const leadingEmoji = getLeadingEmoji(assistant.name)
        if (leadingEmoji) {
          assistant.emoji = leadingEmoji
          assistant.name = assistant.name.replace(leadingEmoji, '').trim()
        }
      })

      state.agents.agents.forEach((agent) => {
        const leadingEmoji = getLeadingEmoji(agent.name)
        if (leadingEmoji) {
          agent.emoji = leadingEmoji
          agent.name = agent.name.replace(leadingEmoji, '').trim()
        }
      })

      const defaultAssistantEmoji = getLeadingEmoji(state.assistants.defaultAssistant.name)

      if (defaultAssistantEmoji) {
        state.assistants.defaultAssistant.emoji = defaultAssistantEmoji
        state.assistants.defaultAssistant.name = state.assistants.defaultAssistant.name
          .replace(defaultAssistantEmoji, '')
          .trim()
      }

      return state
    } catch (error) {
      return state
    }
  },
  '74': (state: RootState) => {
    try {
      addProvider(state, 'xirang')
      return state
    } catch (error) {
      return state
    }
  },
  '75': (state: RootState) => {
    try {
      addMiniApp(state, 'you')
      addMiniApp(state, 'cici')
      addMiniApp(state, 'zhihu')
      return state
    } catch (error) {
      return state
    }
  },
  '76': (state: RootState) => {
    try {
      addProvider(state, 'tencent-cloud-ti')
      return state
    } catch (error) {
      return state
    }
  },
  '77': (state: RootState) => {
    try {
      addWebSearchProvider(state, 'searxng')
      addWebSearchProvider(state, 'exa')
      if (state.websearch) {
        state.websearch.providers.forEach((p) => {
          // @ts-ignore eslint-disable-next-line
          delete p.enabled
        })
      }
      return state
    } catch (error) {
      return state
    }
  },
  '78': (state: RootState) => {
    try {
      state.llm.providers = moveProvider(state.llm.providers, 'ppio', 9)
      state.llm.providers = moveProvider(state.llm.providers, 'infini', 10)
      removeMiniAppIconsFromState(state)
      return state
    } catch (error) {
      return state
    }
  },
  '79': (state: RootState) => {
    try {
      addProvider(state, 'gpustack')
      return state
    } catch (error) {
      return state
    }
  },
  '80': (state: RootState) => {
    try {
      addProvider(state, 'alayanew')
      state.llm.providers = moveProvider(state.llm.providers, 'alayanew', 10)
      return state
    } catch (error) {
      return state
    }
  },
  '81': (state: RootState) => {
    try {
      addProvider(state, 'copilot')
      return state
    } catch (error) {
      return state
    }
  },
  '82': (state: RootState) => {
    try {
      const runtimeState = state.runtime as any
      if (runtimeState?.webdavSync) {
        state.backup = state.backup || {}
        state.backup = {
          ...state.backup,
          webdavSync: {
            lastSyncTime: runtimeState.webdavSync.lastSyncTime || null,
            syncing: runtimeState.webdavSync.syncing || false,
            lastSyncError: runtimeState.webdavSync.lastSyncError || null
          }
        }
        delete runtimeState.webdavSync
      }
      return state
    } catch (error) {
      return state
    }
  },
  '83': (state: RootState) => {
    try {
      state.settings.messageNavigation = 'buttons'
      state.settings.launchOnBoot = false
      state.settings.launchToTray = false
      state.settings.trayOnClose = true
      return state
    } catch (error) {
      console.error(error)
      return state
    }
  },
  '84': (state: RootState) => {
    try {
      addProvider(state, 'voyageai')
      return state
    } catch (error) {
      console.error(error)
      return state
    }
  },
  '85': (state: RootState) => {
    try {
      // @ts-ignore eslint-disable-next-line
      state.settings.autoCheckUpdate = !state.settings.manualUpdateCheck
      // @ts-ignore eslint-disable-next-line
      delete state.settings.manualUpdateCheck
      state.settings.gridPopoverTrigger = 'click'
      return state
    } catch (error) {
      console.error(error)
      return state
    }
  },
  '86': (state: RootState) => {
    try {
      if (state?.mcp?.servers) {
        state.mcp.servers = state.mcp.servers.map((server) => ({
          ...server,
          id: nanoid()
        }))
      }
    } catch (error) {
      console.error(error)
      return state
    }

    return state
  },
  '87': (state: RootState) => {
    try {
      state.settings.maxKeepAliveMinapps = 3
      state.settings.showOpenedMinappsInSidebar = true
      return state
    } catch (error) {
      return state
    }
  },
  '88': (state: RootState) => {
    try {
      if (state?.mcp?.servers) {
        const hasAutoInstall = state.mcp.servers.some((server) => server.name === '@cherry/mcp-auto-install')
        if (!hasAutoInstall) {
          const defaultServer = mcpSlice.getInitialState().servers[0]
          state.mcp.servers = [{ ...defaultServer, id: nanoid() }, ...state.mcp.servers]
        }
      }
      return state
    } catch (error) {
      return state
    }
  },
  '89': (state: RootState) => {
    try {
      removeMiniAppFromState(state, 'aistudio')
      return state
    } catch (error) {
      return state
    }
  },
  '90': (state: RootState) => {
    try {
      state.settings.enableDataCollection = true
      return state
    } catch (error) {
      return state
    }
  },
  '91': (state: RootState) => {
    try {
      // @ts-ignore eslint-disable-next-line
      state.settings.codeCacheable = false
      // @ts-ignore eslint-disable-next-line
      state.settings.codeCacheMaxSize = 1000
      // @ts-ignore eslint-disable-next-line
      state.settings.codeCacheTTL = 15
      // @ts-ignore eslint-disable-next-line
      state.settings.codeCacheThreshold = 2
      addProvider(state, 'qiniu')
      return state
    } catch (error) {
      return state
    }
  },
  '92': (state: RootState) => {
    try {
      addMiniApp(state, 'dangbei')
      state.llm.providers = moveProvider(state.llm.providers, 'qiniu', 12)
      return state
    } catch (error) {
      return state
    }
  },
  '93': (state: RootState) => {
    try {
      if (!state?.settings?.exportMenuOptions) {
        state.settings.exportMenuOptions = settingsInitialState.exportMenuOptions
        return state
      }
      return state
    } catch (error) {
      return state
    }
  },
  '94': (state: RootState) => {
    try {
      state.settings.enableQuickPanelTriggers = false
      return state
    } catch (error) {
      return state
    }
  },
  '95': (state: RootState) => {
    try {
      addWebSearchProvider(state, 'local-google')
      addWebSearchProvider(state, 'local-bing')
      addWebSearchProvider(state, 'local-baidu')

      if (state.websearch) {
        if (isEmpty(state.websearch.subscribeSources)) {
          state.websearch.subscribeSources = []
        }
      }

      const qiniuProvider = state.llm.providers.find((provider) => provider.id === 'qiniu')
      if (qiniuProvider && isEmpty(qiniuProvider.models)) {
        qiniuProvider.models = SYSTEM_MODELS.qiniu
      }
      return state
    } catch (error) {
      return state
    }
  },
  '96': (state: RootState) => {
    try {
      // @ts-ignore eslint-disable-next-line
      state.settings.assistantIconType = state.settings?.showAssistantIcon ? 'model' : 'emoji'
      // @ts-ignore eslint-disable-next-line
      delete state.settings.showAssistantIcon
      state.settings.enableBackspaceDeleteModel = true
      return state
    } catch (error) {
      return state
    }
  },
  '97': (state: RootState) => {
    try {
      addMiniApp(state, 'zai')
      state.settings.webdavMaxBackups = 0
      if (state.websearch && state.websearch.providers) {
        state.websearch.providers.forEach((provider) => {
          provider.basicAuthUsername = ''
          provider.basicAuthPassword = ''
        })
      }
      return state
    } catch (error) {
      return state
    }
  },
  '98': (state: RootState) => {
    try {
      state.llm.providers.forEach((provider) => {
        if (provider.type === 'openai' && provider.id !== 'openai') {
          // @ts-ignore eslint-disable-next-line
          provider.type = 'openai-compatible'
        }
      })
      return state
    } catch (error) {
      return state
    }
  },
  '99': (state: RootState) => {
    try {
      state.settings.showPrompt = true

      addWebSearchProvider(state, 'bocha')

      updateWebSearchProvider(state, {
        id: 'exa',
        apiHost: 'https://api.exa.ai'
      })

      updateWebSearchProvider(state, {
        id: 'tavily',
        apiHost: 'https://api.tavily.com'
      })

      // Remove basic auth fields from exa and tavily
      if (state.websearch?.providers) {
        state.websearch.providers = state.websearch.providers.map((provider) => {
          if (provider.id === 'exa' || provider.id === 'tavily') {
            // eslint-disable-next-line @typescript-eslint/no-unused-vars
            const { basicAuthUsername, basicAuthPassword, ...rest } = provider
            return rest
          }
          return provider
        })
      }
      return state
    } catch (error) {
      return state
    }
  },
  '100': (state: RootState) => {
    try {
      state.llm.providers.forEach((provider) => {
        // @ts-ignore eslint-disable-next-line
        if (['openai-compatible', 'openai'].includes(provider.type)) {
          provider.type = 'openai'
        }
        if (provider.id === 'openai') {
          provider.type = 'openai-response'
        }
      })
      state.assistants.assistants.forEach((assistant) => {
        assistant.knowledgeRecognition = 'off'
      })
      return state
    } catch (error) {
      return state
    }
  },
  '101': (state: RootState) => {
    try {
      state.assistants.assistants.forEach((assistant) => {
        if (assistant.settings) {
          // @ts-ignore eslint-disable-next-line
          if (assistant.settings.enableToolUse) {
            // @ts-ignore eslint-disable-next-line
            assistant.settings.toolUseMode = assistant.settings.enableToolUse ? 'function' : 'prompt'
            // @ts-ignore eslint-disable-next-line
            delete assistant.settings.enableToolUse
          }
        }
      })
      if (state.shortcuts) {
        state.shortcuts.shortcuts.push({
          key: 'exit_fullscreen',
          shortcut: ['Escape'],
          editable: false,
          enabled: true,
          system: true
        })
      }
      return state
    } catch (error) {
      return state
    }
  },
  '102': (state: RootState) => {
    try {
      state.settings.openAI = {
        summaryText: 'off',
        serviceTier: 'auto'
      }

      state.settings.codeExecution = settingsInitialState.codeExecution
      state.settings.codeEditor = settingsInitialState.codeEditor
      state.settings.codePreview = settingsInitialState.codePreview

      // @ts-ignore eslint-disable-next-line
      if (state.settings.codeStyle) {
        // @ts-ignore eslint-disable-next-line
        state.settings.codePreview.themeLight = state.settings.codeStyle
        // @ts-ignore eslint-disable-next-line
        state.settings.codePreview.themeDark = state.settings.codeStyle
      }

      // @ts-ignore eslint-disable-next-line
      delete state.settings.codeStyle
      // @ts-ignore eslint-disable-next-line
      delete state.settings.codeCacheable
      // @ts-ignore eslint-disable-next-line
      delete state.settings.codeCacheMaxSize
      // @ts-ignore eslint-disable-next-line
      delete state.settings.codeCacheTTL
      // @ts-ignore eslint-disable-next-line
      delete state.settings.codeCacheThreshold
      return state
    } catch (error) {
      return state
    }
  },
  '103': (state: RootState) => {
    try {
      if (state.shortcuts) {
        if (!state.shortcuts.shortcuts.find((shortcut) => shortcut.key === 'search_message_in_chat')) {
          state.shortcuts.shortcuts.push({
            key: 'search_message_in_chat',
            shortcut: [isMac ? 'Command' : 'Ctrl', 'F'],
            editable: true,
            enabled: true,
            system: false
          })
        }
        const searchMessageShortcut = state.shortcuts.shortcuts.find((shortcut) => shortcut.key === 'search_message')
        const targetShortcut = [isMac ? 'Command' : 'Ctrl', 'F']
        if (
          searchMessageShortcut &&
          Array.isArray(searchMessageShortcut.shortcut) &&
          searchMessageShortcut.shortcut.length === targetShortcut.length &&
          searchMessageShortcut.shortcut.every((v, i) => v === targetShortcut[i])
        ) {
          searchMessageShortcut.shortcut = [isMac ? 'Command' : 'Ctrl', 'Shift', 'F']
        }
      }
      // Quick assistant model
      state.llm.quickAssistantModel = state.llm.defaultModel || SYSTEM_MODELS.silicon[1]
      return state
    } catch (error) {
      return state
    }
  },
  '104': (state: RootState) => {
    try {
<<<<<<< HEAD
      state.settings.notification = settingsInitialState.notification
=======
      addProvider(state, 'burncloud')
      state.llm.providers = moveProvider(state.llm.providers, 'burncloud', 10)
>>>>>>> 55c57d72
      return state
    } catch (error) {
      return state
    }
  }
}

const migrate = createMigrate(migrateConfig as any)

export default migrate<|MERGE_RESOLUTION|>--- conflicted
+++ resolved
@@ -1415,12 +1415,16 @@
   },
   '104': (state: RootState) => {
     try {
-<<<<<<< HEAD
-      state.settings.notification = settingsInitialState.notification
-=======
       addProvider(state, 'burncloud')
       state.llm.providers = moveProvider(state.llm.providers, 'burncloud', 10)
->>>>>>> 55c57d72
+      return state
+    } catch (error) {
+      return state
+    }
+  },
+  '105': (state: RootState) => {
+    try {
+      state.settings.notification = settingsInitialState.notification
       return state
     } catch (error) {
       return state
