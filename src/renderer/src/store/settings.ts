import { createSlice, PayloadAction } from '@reduxjs/toolkit'
import { TRANSLATE_PROMPT } from '@renderer/config/prompts'
import { CodeStyleVarious, LanguageVarious, Model, ThemeMode, TranslateLanguageVarious } from '@renderer/types'
import { IpcChannel } from '@shared/IpcChannel'

import { WebDAVSyncState } from './backup'

export type SendMessageShortcut = 'Enter' | 'Shift+Enter' | 'Ctrl+Enter' | 'Command+Enter'

export type SidebarIcon = 'assistants' | 'agents' | 'paintings' | 'translate' | 'minapp' | 'knowledge' | 'files'

export const DEFAULT_SIDEBAR_ICONS: SidebarIcon[] = [
  'assistants',
  'agents',
  'paintings',
  'translate',
  'minapp',
  'knowledge',
  'files'
]

export interface NutstoreSyncRuntime extends WebDAVSyncState {}

export type AssistantIconType = 'model' | 'emoji' | 'none'

export interface SettingsState {
  showAssistants: boolean
  showTopics: boolean
  sendMessageShortcut: SendMessageShortcut
  language: LanguageVarious
  targetLanguage: TranslateLanguageVarious
  proxyMode: 'system' | 'custom' | 'none'
  proxyUrl?: string
  userName: string
  showMessageDivider: boolean
  messageFont: 'system' | 'serif'
  showInputEstimatedTokens: boolean
  launchOnBoot: boolean
  launchToTray: boolean
  trayOnClose: boolean
  tray: boolean
  theme: ThemeMode
  windowStyle: 'transparent' | 'opaque'
  fontSize: number
  topicPosition: 'left' | 'right'
  showTopicTime: boolean
  assistantIconType: AssistantIconType
  pasteLongTextAsFile: boolean
  pasteLongTextThreshold: number
  clickAssistantToShowTopic: boolean
  autoCheckUpdate: boolean
  renderInputMessageAsMarkdown: boolean
  codeShowLineNumbers: boolean
  codeCollapsible: boolean
  codeWrappable: boolean
  // 代码块缓存
  codeCacheable: boolean
  codeCacheMaxSize: number
  codeCacheTTL: number
  codeCacheThreshold: number
  mathEngine: 'MathJax' | 'KaTeX'
  messageStyle: 'plain' | 'bubble'
  codeStyle: CodeStyleVarious
  foldDisplayMode: 'expanded' | 'compact'
  gridColumns: number
  gridPopoverTrigger: 'hover' | 'click'
  messageNavigation: 'none' | 'buttons' | 'anchor'
  // webdav 配置 host, user, pass, path
  webdavHost: string
  webdavUser: string
  webdavPass: string
  webdavPath: string
  webdavAutoSync: boolean
  webdavSyncInterval: number
  translateModelPrompt: string
  autoTranslateWithSpace: boolean
  enableTopicNaming: boolean
  customCss: string
  topicNamingPrompt: string
  // Sidebar icons
  sidebarIcons: {
    visible: SidebarIcon[]
    disabled: SidebarIcon[]
  }
  narrowMode: boolean
  // QuickAssistant
  enableQuickAssistant: boolean
  clickTrayToShowQuickAssistant: boolean
  multiModelMessageStyle: MultiModelMessageStyle
  readClipboardAtStartup: boolean
  notionDatabaseID: string | null
  notionApiKey: string | null
  notionPageNameKey: string | null
  markdownExportPath: string | null
  forceDollarMathInMarkdown: boolean
  useTopicNamingForMessageTitle: boolean
  thoughtAutoCollapse: boolean
  notionAutoSplit: boolean
  notionSplitSize: number
  yuqueToken: string | null
  yuqueUrl: string | null
  yuqueRepoId: string | null
  joplinToken: string | null
  joplinUrl: string | null
  defaultObsidianVault: string | null
  // 思源笔记配置
  siyuanApiUrl: string | null
  siyuanToken: string | null
  siyuanBoxId: string | null
  siyuanRootPath: string | null
  maxKeepAliveMinapps: number
  showOpenedMinappsInSidebar: boolean
  // 隐私设置
  enableDataCollection: boolean
  // TTS配置
  ttsEnabled: boolean
  ttsServiceType: string // TTS服务类型：openai、edge、siliconflow或mstts
  ttsApiKey: string
  ttsApiUrl: string
  ttsVoice: string
  ttsModel: string
  ttsCustomVoices: string[]
  ttsCustomModels: string[]
  showTTSProgressBar: boolean // 是否显示TTS进度条
  // 浏览器 TTS配置
  ttsEdgeVoice: string
  // 硅基流动 TTS配置
  ttsSiliconflowApiKey: string
  ttsSiliconflowApiUrl: string
  ttsSiliconflowVoice: string
  ttsSiliconflowModel: string
  ttsSiliconflowResponseFormat: string
  ttsSiliconflowSpeed: number
  // 免费在线 TTS配置
  ttsMsVoice: string
  ttsMsOutputFormat: string
  // TTS过滤选项
  ttsFilterOptions: {
    filterThinkingProcess: boolean // 过滤思考过程
    filterMarkdown: boolean // 过滤Markdown标记
    filterCodeBlocks: boolean // 过滤代码块
    filterHtmlTags: boolean // 过滤HTML标签
    filterEmojis: boolean // 过滤表情符号
    maxTextLength: number // 最大文本长度
  }
  // ASR配置（语音识别）
  asrEnabled: boolean
  asrServiceType: string // ASR服务类型：openai或browser
  asrApiKey: string
  asrApiUrl: string
  asrModel: string
  asrAutoStartServer: boolean // 启动应用时自动启动ASR服务器
  asrLanguage: string // 语音识别语言
  // 语音通话配置
  voiceCallEnabled: boolean
  voiceCallModel: Model | null
  voiceCallPrompt: string | null // 语音通话自定义提示词
  isVoiceCallActive: boolean // 语音通话窗口是否激活
  lastPlayedMessageId: string | null // 最后一次播放的消息ID
  skipNextAutoTTS: boolean // 是否跳过下一次自动TTS
  // Quick Panel Triggers
  enableQuickPanelTriggers: boolean
<<<<<<< HEAD
  // Export Menu Options
=======
  enableBackspaceDeleteModel: boolean
>>>>>>> 88cbb275
  exportMenuOptions: {
    image: boolean
    markdown: boolean
    markdown_reason: boolean
    notion: boolean
    yuque: boolean
    joplin: boolean
    obsidian: boolean
    siyuan: boolean
    docx: boolean
  }
}

export type MultiModelMessageStyle = 'horizontal' | 'vertical' | 'fold' | 'grid'

export const initialState: SettingsState = {
  showAssistants: true,
  showTopics: true,
  sendMessageShortcut: 'Enter',
  language: navigator.language as LanguageVarious,
  targetLanguage: 'english' as TranslateLanguageVarious,
  proxyMode: 'system',
  proxyUrl: undefined,
  userName: '',
  showMessageDivider: true,
  messageFont: 'system',
  showInputEstimatedTokens: false,
  launchOnBoot: false,
  launchToTray: false,
  trayOnClose: true,
  tray: true,
  theme: ThemeMode.auto,
  windowStyle: 'transparent',
  fontSize: 14,
  topicPosition: 'left',
  showTopicTime: false,
  assistantIconType: 'emoji',
  pasteLongTextAsFile: false,
  pasteLongTextThreshold: 1500,
  clickAssistantToShowTopic: true,
  autoCheckUpdate: true,
  renderInputMessageAsMarkdown: false,
  codeShowLineNumbers: false,
  codeCollapsible: false,
  codeWrappable: false,
  codeCacheable: false,
  codeCacheMaxSize: 1000, // 缓存最大容量，千字符数
  codeCacheTTL: 15, // 缓存过期时间，分钟
  codeCacheThreshold: 2, // 允许缓存的最小代码长度，千字符数
  mathEngine: 'KaTeX',
  messageStyle: 'plain',
  codeStyle: 'auto',
  foldDisplayMode: 'expanded',
  gridColumns: 2,
  gridPopoverTrigger: 'click',
  messageNavigation: 'none',
  webdavHost: '',
  webdavUser: '',
  webdavPass: '',
  webdavPath: '/cherry-studio',
  webdavAutoSync: false,
  webdavSyncInterval: 0,
  translateModelPrompt: TRANSLATE_PROMPT,
  autoTranslateWithSpace: false,
  enableTopicNaming: true,
  customCss: '',
  topicNamingPrompt: '',
  sidebarIcons: {
    visible: DEFAULT_SIDEBAR_ICONS,
    disabled: []
  },
  narrowMode: false,
  enableQuickAssistant: false,
  clickTrayToShowQuickAssistant: false,
  readClipboardAtStartup: true,
  multiModelMessageStyle: 'fold',
  notionDatabaseID: '',
  notionApiKey: '',
  notionPageNameKey: 'Name',
  markdownExportPath: null,
  forceDollarMathInMarkdown: false,
  useTopicNamingForMessageTitle: false,
  thoughtAutoCollapse: true,
  notionAutoSplit: false,
  notionSplitSize: 90,
  yuqueToken: '',
  yuqueUrl: '',
  yuqueRepoId: '',
  joplinToken: '',
  joplinUrl: '',
  defaultObsidianVault: null,
  siyuanApiUrl: null,
  siyuanToken: null,
  siyuanBoxId: null,
  siyuanRootPath: null,
  maxKeepAliveMinapps: 3,
  showOpenedMinappsInSidebar: true,
  enableDataCollection: false,
  // TTS配置
  ttsEnabled: false,
  ttsServiceType: 'openai', // 默认使用 OpenAI TTS
  ttsApiKey: '',
  ttsApiUrl: 'https://api.openai.com/v1/audio/speech',
  ttsVoice: '',
  ttsModel: '',
  ttsCustomVoices: [],
  ttsCustomModels: [],
  showTTSProgressBar: true, // 默认显示TTS进度条
  // Edge TTS配置
  ttsEdgeVoice: 'zh-CN-XiaoxiaoNeural', // 默认使用小小的声音
  // 硅基流动 TTS配置
  ttsSiliconflowApiKey: '',
  ttsSiliconflowApiUrl: 'https://api.siliconflow.cn/v1/audio/speech',
  ttsSiliconflowVoice: 'FunAudioLLM/CosyVoice2-0.5B:alex',
  ttsSiliconflowModel: 'FunAudioLLM/CosyVoice2-0.5B',
  ttsSiliconflowResponseFormat: 'mp3',
  ttsSiliconflowSpeed: 1.0,
  // 免费在线 TTS配置
  ttsMsVoice: 'zh-CN-XiaoxiaoNeural',
  ttsMsOutputFormat: 'audio-24khz-48kbitrate-mono-mp3',
  ttsFilterOptions: {
    filterThinkingProcess: true, // 默认过滤思考过程
    filterMarkdown: true, // 默认过滤Markdown标记
    filterCodeBlocks: true, // 默认过滤代码块
    filterHtmlTags: true, // 默认过滤HTML标签
    filterEmojis: true, // 默认过滤表情符号
    maxTextLength: 4000 // 默认最大文本长度
  },
  // ASR配置（语音识别）
  asrEnabled: false,
  asrServiceType: 'openai', // 默认使用 OpenAI ASR
  asrApiKey: '',
  asrApiUrl: 'https://api.openai.com/v1/audio/transcriptions',
  asrModel: 'whisper-1',
  asrAutoStartServer: false, // 默认不自动启动ASR服务器
  asrLanguage: 'zh-CN', // 默认使用中文
  // 语音通话配置
  voiceCallEnabled: true,
  voiceCallModel: null,
  voiceCallPrompt: null, // 默认为null，表示使用默认提示词
  isVoiceCallActive: false, // 语音通话窗口是否激活
  lastPlayedMessageId: null, // 最后一次播放的消息ID
  skipNextAutoTTS: false, // 是否跳过下一次自动TTS
  // Quick Panel Triggers
  enableQuickPanelTriggers: false,
<<<<<<< HEAD
  // Export Menu Options
=======
  enableBackspaceDeleteModel: true,
>>>>>>> 88cbb275
  exportMenuOptions: {
    image: true,
    markdown: true,
    markdown_reason: true,
    notion: true,
    yuque: true,
    joplin: true,
    obsidian: true,
    siyuan: true,
    docx: true
  }
}

const settingsSlice = createSlice({
  name: 'settings',
  initialState,
  reducers: {
    setShowAssistants: (state, action: PayloadAction<boolean>) => {
      state.showAssistants = action.payload
    },
    toggleShowAssistants: (state) => {
      state.showAssistants = !state.showAssistants
    },
    setShowTopics: (state, action: PayloadAction<boolean>) => {
      state.showTopics = action.payload
    },
    toggleShowTopics: (state) => {
      state.showTopics = !state.showTopics
    },
    setSendMessageShortcut: (state, action: PayloadAction<SendMessageShortcut>) => {
      state.sendMessageShortcut = action.payload
    },
    setLanguage: (state, action: PayloadAction<LanguageVarious>) => {
      state.language = action.payload
      window.electron.ipcRenderer.send(IpcChannel.MiniWindowReload)
    },
    setTargetLanguage: (state, action: PayloadAction<TranslateLanguageVarious>) => {
      state.targetLanguage = action.payload
    },
    setProxyMode: (state, action: PayloadAction<'system' | 'custom' | 'none'>) => {
      state.proxyMode = action.payload
    },
    setProxyUrl: (state, action: PayloadAction<string | undefined>) => {
      state.proxyUrl = action.payload
    },
    setUserName: (state, action: PayloadAction<string>) => {
      state.userName = action.payload
    },
    setShowMessageDivider: (state, action: PayloadAction<boolean>) => {
      state.showMessageDivider = action.payload
    },
    setMessageFont: (state, action: PayloadAction<'system' | 'serif'>) => {
      state.messageFont = action.payload
    },
    setShowInputEstimatedTokens: (state, action: PayloadAction<boolean>) => {
      state.showInputEstimatedTokens = action.payload
    },
    setLaunchOnBoot: (state, action: PayloadAction<boolean>) => {
      state.launchOnBoot = action.payload
    },
    setLaunchToTray: (state, action: PayloadAction<boolean>) => {
      state.launchToTray = action.payload
    },
    setTray: (state, action: PayloadAction<boolean>) => {
      state.tray = action.payload
    },
    setTrayOnClose: (state, action: PayloadAction<boolean>) => {
      state.trayOnClose = action.payload
    },
    setTheme: (state, action: PayloadAction<ThemeMode>) => {
      state.theme = action.payload
    },
    setFontSize: (state, action: PayloadAction<number>) => {
      state.fontSize = action.payload
    },
    setWindowStyle: (state, action: PayloadAction<'transparent' | 'opaque'>) => {
      state.windowStyle = action.payload
    },
    setTopicPosition: (state, action: PayloadAction<'left' | 'right'>) => {
      state.topicPosition = action.payload
    },
    setShowTopicTime: (state, action: PayloadAction<boolean>) => {
      state.showTopicTime = action.payload
    },
    setAssistantIconType: (state, action: PayloadAction<AssistantIconType>) => {
      state.assistantIconType = action.payload
    },
    setPasteLongTextAsFile: (state, action: PayloadAction<boolean>) => {
      state.pasteLongTextAsFile = action.payload
    },
    setAutoCheckUpdate: (state, action: PayloadAction<boolean>) => {
      state.autoCheckUpdate = action.payload
    },
    setRenderInputMessageAsMarkdown: (state, action: PayloadAction<boolean>) => {
      state.renderInputMessageAsMarkdown = action.payload
    },
    setClickAssistantToShowTopic: (state, action: PayloadAction<boolean>) => {
      state.clickAssistantToShowTopic = action.payload
    },
    setWebdavHost: (state, action: PayloadAction<string>) => {
      state.webdavHost = action.payload
    },
    setWebdavUser: (state, action: PayloadAction<string>) => {
      state.webdavUser = action.payload
    },
    setWebdavPass: (state, action: PayloadAction<string>) => {
      state.webdavPass = action.payload
    },
    setWebdavPath: (state, action: PayloadAction<string>) => {
      state.webdavPath = action.payload
    },
    setWebdavAutoSync: (state, action: PayloadAction<boolean>) => {
      state.webdavAutoSync = action.payload
    },
    setWebdavSyncInterval: (state, action: PayloadAction<number>) => {
      state.webdavSyncInterval = action.payload
    },
    setCodeShowLineNumbers: (state, action: PayloadAction<boolean>) => {
      state.codeShowLineNumbers = action.payload
    },
    setCodeCollapsible: (state, action: PayloadAction<boolean>) => {
      state.codeCollapsible = action.payload
    },
    setCodeWrappable: (state, action: PayloadAction<boolean>) => {
      state.codeWrappable = action.payload
    },
    setCodeCacheable: (state, action: PayloadAction<boolean>) => {
      state.codeCacheable = action.payload
    },
    setCodeCacheMaxSize: (state, action: PayloadAction<number>) => {
      state.codeCacheMaxSize = action.payload
    },
    setCodeCacheTTL: (state, action: PayloadAction<number>) => {
      state.codeCacheTTL = action.payload
    },
    setCodeCacheThreshold: (state, action: PayloadAction<number>) => {
      state.codeCacheThreshold = action.payload
    },
    setMathEngine: (state, action: PayloadAction<'MathJax' | 'KaTeX'>) => {
      state.mathEngine = action.payload
    },
    setFoldDisplayMode: (state, action: PayloadAction<'expanded' | 'compact'>) => {
      state.foldDisplayMode = action.payload
    },
    setGridColumns: (state, action: PayloadAction<number>) => {
      state.gridColumns = action.payload
    },
    setGridPopoverTrigger: (state, action: PayloadAction<'hover' | 'click'>) => {
      state.gridPopoverTrigger = action.payload
    },
    setMessageStyle: (state, action: PayloadAction<'plain' | 'bubble'>) => {
      state.messageStyle = action.payload
    },
    setCodeStyle: (state, action: PayloadAction<CodeStyleVarious>) => {
      state.codeStyle = action.payload
    },
    setTranslateModelPrompt: (state, action: PayloadAction<string>) => {
      state.translateModelPrompt = action.payload
    },
    setAutoTranslateWithSpace: (state, action: PayloadAction<boolean>) => {
      state.autoTranslateWithSpace = action.payload
    },
    setEnableTopicNaming: (state, action: PayloadAction<boolean>) => {
      state.enableTopicNaming = action.payload
    },
    setPasteLongTextThreshold: (state, action: PayloadAction<number>) => {
      state.pasteLongTextThreshold = action.payload
    },
    setCustomCss: (state, action: PayloadAction<string>) => {
      state.customCss = action.payload
    },
    setTopicNamingPrompt: (state, action: PayloadAction<string>) => {
      state.topicNamingPrompt = action.payload
    },
    setSidebarIcons: (state, action: PayloadAction<{ visible?: SidebarIcon[]; disabled?: SidebarIcon[] }>) => {
      if (action.payload.visible) {
        state.sidebarIcons.visible = action.payload.visible
      }
      if (action.payload.disabled) {
        state.sidebarIcons.disabled = action.payload.disabled
      }
    },
    setNarrowMode: (state, action: PayloadAction<boolean>) => {
      state.narrowMode = action.payload
    },
    setClickTrayToShowQuickAssistant: (state, action: PayloadAction<boolean>) => {
      state.clickTrayToShowQuickAssistant = action.payload
    },
    setEnableQuickAssistant: (state, action: PayloadAction<boolean>) => {
      state.enableQuickAssistant = action.payload
    },
    setReadClipboardAtStartup: (state, action: PayloadAction<boolean>) => {
      state.readClipboardAtStartup = action.payload
    },
    setMultiModelMessageStyle: (state, action: PayloadAction<'horizontal' | 'vertical' | 'fold' | 'grid'>) => {
      state.multiModelMessageStyle = action.payload
    },
    setNotionDatabaseID: (state, action: PayloadAction<string>) => {
      state.notionDatabaseID = action.payload
    },
    setNotionApiKey: (state, action: PayloadAction<string>) => {
      state.notionApiKey = action.payload
    },
    setNotionPageNameKey: (state, action: PayloadAction<string>) => {
      state.notionPageNameKey = action.payload
    },
    setmarkdownExportPath: (state, action: PayloadAction<string | null>) => {
      state.markdownExportPath = action.payload
    },
    setForceDollarMathInMarkdown: (state, action: PayloadAction<boolean>) => {
      state.forceDollarMathInMarkdown = action.payload
    },
    setUseTopicNamingForMessageTitle: (state, action: PayloadAction<boolean>) => {
      state.useTopicNamingForMessageTitle = action.payload
    },
    setThoughtAutoCollapse: (state, action: PayloadAction<boolean>) => {
      state.thoughtAutoCollapse = action.payload
    },
    setNotionAutoSplit: (state, action: PayloadAction<boolean>) => {
      state.notionAutoSplit = action.payload
    },
    setNotionSplitSize: (state, action: PayloadAction<number>) => {
      state.notionSplitSize = action.payload
    },
    setYuqueToken: (state, action: PayloadAction<string>) => {
      state.yuqueToken = action.payload
    },
    setYuqueRepoId: (state, action: PayloadAction<string>) => {
      state.yuqueRepoId = action.payload
    },
    setYuqueUrl: (state, action: PayloadAction<string>) => {
      state.yuqueUrl = action.payload
    },
    setJoplinToken: (state, action: PayloadAction<string>) => {
      state.joplinToken = action.payload
    },
    setJoplinUrl: (state, action: PayloadAction<string>) => {
      state.joplinUrl = action.payload
    },
    setSiyuanApiUrl: (state, action: PayloadAction<string>) => {
      state.siyuanApiUrl = action.payload
    },
    setSiyuanToken: (state, action: PayloadAction<string>) => {
      state.siyuanToken = action.payload
    },
    setSiyuanBoxId: (state, action: PayloadAction<string>) => {
      state.siyuanBoxId = action.payload
    },
    setSiyuanRootPath: (state, action: PayloadAction<string>) => {
      state.siyuanRootPath = action.payload
    },
    setMessageNavigation: (state, action: PayloadAction<'none' | 'buttons' | 'anchor'>) => {
      state.messageNavigation = action.payload
    },
    setDefaultObsidianVault: (state, action: PayloadAction<string>) => {
      state.defaultObsidianVault = action.payload
    },
    setMaxKeepAliveMinapps: (state, action: PayloadAction<number>) => {
      state.maxKeepAliveMinapps = action.payload
    },
    setShowOpenedMinappsInSidebar: (state, action: PayloadAction<boolean>) => {
      state.showOpenedMinappsInSidebar = action.payload
    },
    setEnableDataCollection: (state, action: PayloadAction<boolean>) => {
      state.enableDataCollection = action.payload
    },
    // TTS相关的action
    setTtsEnabled: (state, action: PayloadAction<boolean>) => {
      state.ttsEnabled = action.payload
    },
    setTtsServiceType: (state, action: PayloadAction<string>) => {
      state.ttsServiceType = action.payload
    },
    setTtsApiKey: (state, action: PayloadAction<string>) => {
      state.ttsApiKey = action.payload
    },
    setTtsApiUrl: (state, action: PayloadAction<string>) => {
      state.ttsApiUrl = action.payload
    },
    setTtsEdgeVoice: (state, action: PayloadAction<string>) => {
      state.ttsEdgeVoice = action.payload
    },
    // 硅基流动TTS相关的action
    setTtsSiliconflowApiKey: (state, action: PayloadAction<string>) => {
      state.ttsSiliconflowApiKey = action.payload
    },
    setTtsSiliconflowApiUrl: (state, action: PayloadAction<string>) => {
      state.ttsSiliconflowApiUrl = action.payload
    },
    setTtsSiliconflowVoice: (state, action: PayloadAction<string>) => {
      state.ttsSiliconflowVoice = action.payload
    },
    setTtsSiliconflowModel: (state, action: PayloadAction<string>) => {
      state.ttsSiliconflowModel = action.payload
    },
    setTtsSiliconflowResponseFormat: (state, action: PayloadAction<string>) => {
      state.ttsSiliconflowResponseFormat = action.payload
    },
    setTtsSiliconflowSpeed: (state, action: PayloadAction<number>) => {
      state.ttsSiliconflowSpeed = action.payload
    },
    // 免费在线TTS相关的action
    setTtsMsVoice: (state, action: PayloadAction<string>) => {
      state.ttsMsVoice = action.payload
    },
    setTtsMsOutputFormat: (state, action: PayloadAction<string>) => {
      state.ttsMsOutputFormat = action.payload
    },
    setTtsVoice: (state, action: PayloadAction<string>) => {
      state.ttsVoice = action.payload
    },
    setTtsModel: (state, action: PayloadAction<string>) => {
      state.ttsModel = action.payload
    },
    setTtsCustomVoices: (state, action: PayloadAction<string[]>) => {
      // 确保所有值都是字符串
      state.ttsCustomVoices = action.payload
        .filter((voice) => voice !== null && voice !== undefined)
        .map((voice) => (typeof voice === 'string' ? voice : String(voice)))
    },
    setTtsCustomModels: (state, action: PayloadAction<string[]>) => {
      // 确保所有值都是字符串
      state.ttsCustomModels = action.payload
        .filter((model) => model !== null && model !== undefined)
        .map((model) => (typeof model === 'string' ? model : String(model)))
    },
    resetTtsCustomValues: (state) => {
      // 重置所有自定义音色和模型
      state.ttsCustomVoices = []
      state.ttsCustomModels = []
    },
    addTtsCustomVoice: (state, action: PayloadAction<string>) => {
      // 确保添加的是字符串
      const voiceStr = typeof action.payload === 'string' ? action.payload : String(action.payload)

      // 检查是否已存在相同的音色
      const exists = state.ttsCustomVoices.some((voice) => {
        if (typeof voice === 'string') {
          return voice === voiceStr
        }
        return String(voice) === voiceStr
      })

      if (!exists) {
        state.ttsCustomVoices.push(voiceStr)
      }
    },
    addTtsCustomModel: (state, action: PayloadAction<string>) => {
      // 确保添加的是字符串
      const modelStr = typeof action.payload === 'string' ? action.payload : String(action.payload)

      // 检查是否已存在相同的模型
      const exists = state.ttsCustomModels.some((model) => {
        if (typeof model === 'string') {
          return model === modelStr
        }
        return String(model) === modelStr
      })

      if (!exists) {
        state.ttsCustomModels.push(modelStr)
      }
    },
    removeTtsCustomVoice: (state, action: PayloadAction<string>) => {
      // 确保删除的是字符串
      const voiceStr = typeof action.payload === 'string' ? action.payload : String(action.payload)

      // 过滤掉要删除的音色
      state.ttsCustomVoices = state.ttsCustomVoices.filter((voice) => {
        if (typeof voice === 'string') {
          return voice !== voiceStr
        }
        return String(voice) !== voiceStr
      })
    },
    removeTtsCustomModel: (state, action: PayloadAction<string>) => {
      // 确保删除的是字符串
      const modelStr = typeof action.payload === 'string' ? action.payload : String(action.payload)

      // 过滤掉要删除的模型
      state.ttsCustomModels = state.ttsCustomModels.filter((model) => {
        if (typeof model === 'string') {
          return model !== modelStr
        }
        return String(model) !== modelStr
      })
    },
    // TTS过滤选项的action
    setTtsFilterOptions: (
      state,
      action: PayloadAction<{
        filterThinkingProcess?: boolean
        filterMarkdown?: boolean
        filterCodeBlocks?: boolean
        filterHtmlTags?: boolean
        filterEmojis?: boolean
        maxTextLength?: number
      }>
    ) => {
      state.ttsFilterOptions = {
        ...state.ttsFilterOptions,
        ...action.payload
      }
    },
    // 设置是否显示TTS进度条
    setShowTTSProgressBar: (state, action: PayloadAction<boolean>) => {
      state.showTTSProgressBar = action.payload
    },
    // ASR相关的action
    setAsrEnabled: (state, action: PayloadAction<boolean>) => {
      state.asrEnabled = action.payload
    },
    setAsrServiceType: (state, action: PayloadAction<string>) => {
      state.asrServiceType = action.payload
    },
    setAsrApiKey: (state, action: PayloadAction<string>) => {
      state.asrApiKey = action.payload
    },
    setAsrApiUrl: (state, action: PayloadAction<string>) => {
      state.asrApiUrl = action.payload
    },
    setAsrModel: (state, action: PayloadAction<string>) => {
      state.asrModel = action.payload
    },
    setAsrAutoStartServer: (state, action: PayloadAction<boolean>) => {
      state.asrAutoStartServer = action.payload
    },
    setAsrLanguage: (state, action: PayloadAction<string>) => {
      state.asrLanguage = action.payload
    },
    setVoiceCallEnabled: (state, action: PayloadAction<boolean>) => {
      state.voiceCallEnabled = action.payload
    },
    setVoiceCallModel: (state, action: PayloadAction<Model | null>) => {
      state.voiceCallModel = action.payload
    },
    setVoiceCallPrompt: (state, action: PayloadAction<string | null>) => {
      state.voiceCallPrompt = action.payload
    },
    setIsVoiceCallActive: (state, action: PayloadAction<boolean>) => {
      state.isVoiceCallActive = action.payload
    },
    setLastPlayedMessageId: (state, action: PayloadAction<string | null>) => {
      state.lastPlayedMessageId = action.payload
    },
    setSkipNextAutoTTS: (state, action: PayloadAction<boolean>) => {
      state.skipNextAutoTTS = action.payload
    },
    // Quick Panel Triggers action
    setEnableQuickPanelTriggers: (state, action: PayloadAction<boolean>) => {
      state.enableQuickPanelTriggers = action.payload
    },
<<<<<<< HEAD
    setExportMenuOptions: (state, action: PayloadAction<typeof initialState.exportMenuOptions>) => {
      state.exportMenuOptions = action.payload
=======
    setEnableBackspaceDeleteModel: (state, action: PayloadAction<boolean>) => {
      state.enableBackspaceDeleteModel = action.payload
>>>>>>> 88cbb275
    }
  }
})

export const {
  setShowAssistants,
  toggleShowAssistants,
  setShowTopics,
  toggleShowTopics,
  setSendMessageShortcut,
  setLanguage,
  setTargetLanguage,
  setProxyMode,
  setProxyUrl,
  setUserName,
  setShowMessageDivider,
  setMessageFont,
  setShowInputEstimatedTokens,
  setLaunchOnBoot,
  setLaunchToTray,
  setTrayOnClose,
  setTray,
  setTheme,
  setFontSize,
  setWindowStyle,
  setTopicPosition,
  setShowTopicTime,
  setAssistantIconType,
  setPasteLongTextAsFile,
  setAutoCheckUpdate,
  setRenderInputMessageAsMarkdown,
  setClickAssistantToShowTopic,
  setWebdavHost,
  setWebdavUser,
  setWebdavPass,
  setWebdavPath,
  setWebdavAutoSync,
  setWebdavSyncInterval,
  setCodeShowLineNumbers,
  setCodeCollapsible,
  setCodeWrappable,
  setCodeCacheable,
  setCodeCacheMaxSize,
  setCodeCacheTTL,
  setCodeCacheThreshold,
  setMathEngine,
  setFoldDisplayMode,
  setGridColumns,
  setGridPopoverTrigger,
  setMessageStyle,
  setCodeStyle,
  setTranslateModelPrompt,
  setAutoTranslateWithSpace,
  setEnableTopicNaming,
  setPasteLongTextThreshold,
  setCustomCss,
  setTopicNamingPrompt,
  setSidebarIcons,
  setNarrowMode,
  setClickTrayToShowQuickAssistant,
  setEnableQuickAssistant,
  setReadClipboardAtStartup,
  setMultiModelMessageStyle,
  setNotionDatabaseID,
  setNotionApiKey,
  setNotionPageNameKey,
  setmarkdownExportPath,
  setForceDollarMathInMarkdown,
  setUseTopicNamingForMessageTitle,
  setThoughtAutoCollapse,
  setNotionAutoSplit,
  setNotionSplitSize,
  setYuqueToken,
  setYuqueRepoId,
  setYuqueUrl,
  setJoplinToken,
  setJoplinUrl,
  setMessageNavigation,
  setDefaultObsidianVault,
  setSiyuanApiUrl,
  setSiyuanToken,
  setSiyuanBoxId,
  setSiyuanRootPath,
  setMaxKeepAliveMinapps,
  setShowOpenedMinappsInSidebar,
  setEnableDataCollection,
  setEnableQuickPanelTriggers,
  setExportMenuOptions,
<<<<<<< HEAD
  setTtsEnabled,
  setTtsServiceType,
  setTtsApiKey,
  setTtsApiUrl,
  setTtsEdgeVoice,
  setTtsSiliconflowApiKey,
  setTtsSiliconflowApiUrl,
  setTtsSiliconflowVoice,
  setTtsSiliconflowModel,
  setTtsSiliconflowResponseFormat,
  setTtsSiliconflowSpeed,
  setTtsMsVoice,
  setTtsMsOutputFormat,
  setTtsVoice,
  setTtsModel,
  setTtsCustomVoices,
  setTtsCustomModels,
  resetTtsCustomValues,
  addTtsCustomVoice,
  addTtsCustomModel,
  removeTtsCustomVoice,
  removeTtsCustomModel,
  setTtsFilterOptions,
  setShowTTSProgressBar,
  setAsrEnabled,
  setAsrServiceType,
  setAsrApiKey,
  setAsrApiUrl,
  setAsrModel,
  setAsrAutoStartServer,
  setAsrLanguage,
  setVoiceCallEnabled,
  setVoiceCallModel,
  setVoiceCallPrompt,
  setIsVoiceCallActive,
  setLastPlayedMessageId,
  setSkipNextAutoTTS
=======
  setEnableBackspaceDeleteModel
>>>>>>> 88cbb275
} = settingsSlice.actions

export default settingsSlice.reducer<|MERGE_RESOLUTION|>--- conflicted
+++ resolved
@@ -160,11 +160,8 @@
   skipNextAutoTTS: boolean // 是否跳过下一次自动TTS
   // Quick Panel Triggers
   enableQuickPanelTriggers: boolean
-<<<<<<< HEAD
+  enableBackspaceDeleteModel: boolean
   // Export Menu Options
-=======
-  enableBackspaceDeleteModel: boolean
->>>>>>> 88cbb275
   exportMenuOptions: {
     image: boolean
     markdown: boolean
@@ -308,13 +305,9 @@
   isVoiceCallActive: false, // 语音通话窗口是否激活
   lastPlayedMessageId: null, // 最后一次播放的消息ID
   skipNextAutoTTS: false, // 是否跳过下一次自动TTS
-  // Quick Panel Triggers
-  enableQuickPanelTriggers: false,
-<<<<<<< HEAD
+  enableQuickPanelTriggers: false, // Quick Panel Triggers
+  enableBackspaceDeleteModel: true,
   // Export Menu Options
-=======
-  enableBackspaceDeleteModel: true,
->>>>>>> 88cbb275
   exportMenuOptions: {
     image: true,
     markdown: true,
@@ -767,13 +760,11 @@
     setEnableQuickPanelTriggers: (state, action: PayloadAction<boolean>) => {
       state.enableQuickPanelTriggers = action.payload
     },
-<<<<<<< HEAD
     setExportMenuOptions: (state, action: PayloadAction<typeof initialState.exportMenuOptions>) => {
       state.exportMenuOptions = action.payload
-=======
+    },
     setEnableBackspaceDeleteModel: (state, action: PayloadAction<boolean>) => {
       state.enableBackspaceDeleteModel = action.payload
->>>>>>> 88cbb275
     }
   }
 })
@@ -862,7 +853,6 @@
   setEnableDataCollection,
   setEnableQuickPanelTriggers,
   setExportMenuOptions,
-<<<<<<< HEAD
   setTtsEnabled,
   setTtsServiceType,
   setTtsApiKey,
@@ -899,10 +889,8 @@
   setVoiceCallPrompt,
   setIsVoiceCallActive,
   setLastPlayedMessageId,
-  setSkipNextAutoTTS
-=======
+  setSkipNextAutoTTS,
   setEnableBackspaceDeleteModel
->>>>>>> 88cbb275
 } = settingsSlice.actions
 
 export default settingsSlice.reducer