--- conflicted
+++ resolved
@@ -37,20 +37,16 @@
   - '!node_modules/mammoth/{mammoth.browser.js,mammoth.browser.min.js}'
 asarUnpack: # Removed ASR server rules from 'files' section
   - resources/**
-<<<<<<< HEAD
-  - '**/*.{node,dll,metal,exp,lib}'
+  - '**/*.{metal,exp,lib}'
 extraResources: # Add extraResources to copy the prepared asr-server directory
   - from: asr-server # Copy the folder from project root
-    to: app/asr-server  # Copy TO the 'app' subfolder within resources
+    to: app/asr-server # Copy TO the 'app' subfolder within resources
     filter:
-      - "**/*"      # Include everything inside
+      - '**/*' # Include everything inside
   - from: resources/data # Copy the data folder with agents.json
-    to: data  # Copy TO the 'data' subfolder within resources
+    to: data # Copy TO the 'data' subfolder within resources
     filter:
-      - "**/*"      # Include everything inside
-=======
-  - '**/*.{metal,exp,lib}'
->>>>>>> 8c20bd6d
+      - '**/*' # Include everything inside
 win:
   executableName: Cherry Studio
   artifactName: ${productName}-${version}-${arch}-setup.${ext}
